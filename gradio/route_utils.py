--- conflicted
+++ resolved
@@ -9,11 +9,8 @@
 import re
 import shutil
 import sys
-<<<<<<< HEAD
 import threading
-=======
 from asyncio import TimeoutError as AsyncTimeOutError
->>>>>>> 9be82619
 from collections import deque
 from contextlib import AsyncExitStack, asynccontextmanager
 from dataclasses import dataclass as python_dataclass
@@ -851,74 +848,4 @@
                 await stack.enter_async_context(user_lifespan(app))
             yield
 
-    return _handler
-
-
-async def send_with_timeout(ws, msg, timeout) -> int:
-    try:
-        await asyncio.wait_for(ws.send_json(msg), timeout=timeout)
-        return True
-    except AsyncTimeOutError:
-        return False
-
-
-async def receive_with_timeout(ws, timeout) -> dict | None:
-    try:
-        return await asyncio.wait_for(ws.receive_json(), timeout=timeout)
-    except AsyncTimeOutError:
-        return
-
-
-import uuid
-from collections import defaultdict
-
-from fastapi import WebSocket
-
-
-class StreamConnectionManager:
-    def __init__(self):
-        self.active_connections = []
-        self.run_time = {}
-        self.fn_id_to_connections = defaultdict(list)
-        self.fn_id_to_run_time = {}
-
-    async def connect(self, websocket: WebSocket):
-        await websocket.accept()
-        self.active_connections.append(websocket)
-
-    def disconnect(self, websocket: WebSocket):
-        self.active_connections.remove(websocket)
-
-    @staticmethod
-    async def send_msg(message: dict, websocket: WebSocket):
-        return await send_with_timeout(websocket, message, 5)
-
-    async def broadcast(self, message: dict):
-        for connection in self.active_connections:
-            await StreamConnectionManager.send_msg(message, connection)
-
-
-class MediaStream:
-    def __init__(self):
-        self.segments = []
-        self.ended = False
-        self.event = asyncio.Event()
-        self.segment_index = 0
-        self.playlist = "#EXTM3U\n#EXT-X-PLAYLIST-TYPE:EVENT\n#EXT-X-TARGETDURATION:10\n#EXT-X-VERSION:4\n#EXT-X-MEDIA-SEQUENCE:0\n"
-
-    async def add_segment(self, data: dict):
-        print("Add segment")
-        if not data:
-            print("empty data")
-            return
-
-        segment_id = str(uuid.uuid4())
-        self.segments.append(
-            {"id": segment_id, "duration": data["duration"], "data": data["data"]}
-        )
-        # self.event.set()
-        # self.event.clear()
-
-    def end_stream(self):
-        self.ended = True
-        # self.event.set()+    return _handler