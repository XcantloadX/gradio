"""
This file defines two useful high-level abstractions to build Gradio apps: Interface and TabbedInterface.
"""

from __future__ import annotations

import inspect
import json
import os
import warnings
import weakref
from typing import TYPE_CHECKING, Any, Callable, Literal

from gradio_client.documentation import document, set_documentation_group

from gradio import Examples, utils
from gradio.blocks import Blocks
from gradio.components import (
    Button,
    ClearButton,
    Component,
    DuplicateButton,
    Markdown,
    State,
    get_component_instance,
)
from gradio.data_classes import InterfaceTypes
from gradio.events import Events, on
from gradio.exceptions import RenderError
from gradio.flagging import CSVLogger, FlaggingCallback, FlagMethod
from gradio.layouts import Column, Row, Tab, Tabs
from gradio.pipelines import load_from_pipeline
from gradio.themes import ThemeClass as Theme

set_documentation_group("interface")

if TYPE_CHECKING:  # Only import for type checking (is False at runtime).
    from transformers.pipelines.base import Pipeline


@document("launch", "load", "from_pipeline", "integrate", "queue")
class Interface(Blocks):
    """
    Interface is Gradio's main high-level class, and allows you to create a web-based GUI / demo
    around a machine learning model (or any Python function) in a few lines of code.
    You must specify three parameters: (1) the function to create a GUI for (2) the desired input components and
    (3) the desired output components. Additional parameters can be used to control the appearance
    and behavior of the demo.

    Example:
        import gradio as gr

        def image_classifier(inp):
            return {'cat': 0.3, 'dog': 0.7}

        demo = gr.Interface(fn=image_classifier, inputs="image", outputs="label")
        demo.launch()
    Demos: hello_world, hello_world_3, gpt2_xl
    Guides: quickstart, key-features, sharing-your-app, interface-state, reactive-interfaces, advanced-interface-features, setting-up-a-gradio-demo-for-maximum-performance
    """

    # stores references to all currently existing Interface instances
    instances: weakref.WeakSet = weakref.WeakSet()

    @classmethod
    def get_instances(cls) -> list[Interface]:
        """
        :return: list of all current instances.
        """
        return list(Interface.instances)

    @classmethod
    def from_pipeline(cls, pipeline: Pipeline, **kwargs) -> Interface:
        """
        Class method that constructs an Interface from a Hugging Face transformers.Pipeline object.
        The input and output components are automatically determined from the pipeline.
        Parameters:
            pipeline: the pipeline object to use.
        Returns:
            a Gradio Interface object from the given Pipeline
        Example:
            import gradio as gr
            from transformers import pipeline
            pipe = pipeline("image-classification")
            gr.Interface.from_pipeline(pipe).launch()
        """
        interface_info = load_from_pipeline(pipeline)
        kwargs = dict(interface_info, **kwargs)
        interface = cls(**kwargs)
        return interface

    def __init__(
        self,
        fn: Callable,
        inputs: str | Component | list[str | Component] | None,
        outputs: str | Component | list[str | Component] | None,
        examples: list[Any] | list[list[Any]] | str | None = None,
        cache_examples: bool | None = None,
        examples_per_page: int = 10,
        live: bool = False,
        title: str | None = None,
        description: str | None = None,
        article: str | None = None,
        thumbnail: str | None = None,
        theme: Theme | str | None = None,
        css: str | None = None,
        allow_flagging: str | None = None,
        flagging_options: list[str] | list[tuple[str, str]] | None = None,
        flagging_dir: str = "flagged",
        flagging_callback: FlaggingCallback | None = None,
        analytics_enabled: bool | None = None,
        batch: bool = False,
        max_batch_size: int = 4,
        api_name: str | Literal[False] | None = "predict",
        _api_mode: bool = False,
        allow_duplication: bool = False,
        **kwargs,
    ):
        """
        Parameters:
            fn: the function to wrap an interface around. Often a machine learning model's prediction function. Each parameter of the function corresponds to one input component, and the function should return a single value or a tuple of values, with each element in the tuple corresponding to one output component.
            inputs: a single Gradio component, or list of Gradio components. Components can either be passed as instantiated objects, or referred to by their string shortcuts. The number of input components should match the number of parameters in fn. If set to None, then only the output components will be displayed.
            outputs: a single Gradio component, or list of Gradio components. Components can either be passed as instantiated objects, or referred to by their string shortcuts. The number of output components should match the number of values returned by fn. If set to None, then only the input components will be displayed.
            examples: sample inputs for the function; if provided, appear below the UI components and can be clicked to populate the interface. Should be nested list, in which the outer list consists of samples and each inner list consists of an input corresponding to each input component. A string path to a directory of examples can also be provided, but it should be within the directory with the python file running the gradio app. If there are multiple input components and a directory is provided, a log.csv file must be present in the directory to link corresponding inputs.
            cache_examples: If True, caches examples in the server for fast runtime in examples. If `fn` is a generator function, then the last yielded value will be used as the output. The default option in HuggingFace Spaces is True. The default option elsewhere is False.
            examples_per_page: If examples are provided, how many to display per page.
            live: whether the interface should automatically rerun if any of the inputs change.
            title: a title for the interface; if provided, appears above the input and output components in large font. Also used as the tab title when opened in a browser window.
            description: a description for the interface; if provided, appears above the input and output components and beneath the title in regular font. Accepts Markdown and HTML content.
            article: an expanded article explaining the interface; if provided, appears below the input and output components in regular font. Accepts Markdown and HTML content.
            thumbnail: path or url to image to use as display image when the web demo is shared on social media.
            theme: Theme to use, loaded from gradio.themes.
            css: custom css or path to custom css file to use with interface.
            allow_flagging: one of "never", "auto", or "manual". If "never" or "auto", users will not see a button to flag an input and output. If "manual", users will see a button to flag. If "auto", every input the user submits will be automatically flagged (outputs are not flagged). If "manual", both the input and outputs are flagged when the user clicks flag button. This parameter can be set with environmental variable GRADIO_ALLOW_FLAGGING; otherwise defaults to "manual".
            flagging_options: if provided, allows user to select from the list of options when flagging. Only applies if allow_flagging is "manual". Can either be a list of tuples of the form (label, value), where label is the string that will be displayed on the button and value is the string that will be stored in the flagging CSV; or it can be a list of strings ["X", "Y"], in which case the values will be the list of strings and the labels will ["Flag as X", "Flag as Y"], etc.
            flagging_dir: what to name the directory where flagged data is stored.
            flagging_callback: None or an instance of a subclass of FlaggingCallback which will be called when a sample is flagged. If set to None, an instance of gradio.flagging.CSVLogger will be created and logs will be saved to a local CSV file in flagging_dir. Default to None.
            analytics_enabled: Whether to allow basic telemetry. If None, will use GRADIO_ANALYTICS_ENABLED environment variable if defined, or default to True.
            batch: If True, then the function should process a batch of inputs, meaning that it should accept a list of input values for each parameter. The lists should be of equal length (and be up to length `max_batch_size`). The function is then *required* to return a tuple of lists (even if there is only 1 output component), with each list in the tuple corresponding to one output component.
            max_batch_size: Maximum number of inputs to batch together if this is called from the queue (only relevant if batch=True)
            api_name: Defines how the endpoint appears in the API docs. Can be a string, None, or False. If False or None, the endpoint will not be exposed in the api docs. If set to a string, the endpoint will be exposed in the api docs with the given name. Default value is "predict".
            allow_duplication: If True, then will show a 'Duplicate Spaces' button on Hugging Face Spaces.
        """
        super().__init__(
            analytics_enabled=analytics_enabled,
            mode="interface",
            css=css,
            title=title or "Gradio",
            theme=theme,
            **kwargs,
        )
        self.api_name: str | Literal[False] | None = api_name
        self.interface_type = InterfaceTypes.STANDARD
        if (inputs is None or inputs == []) and (outputs is None or outputs == []):
            raise ValueError("Must provide at least one of `inputs` or `outputs`")
        elif outputs is None or outputs == []:
            outputs = []
            self.interface_type = InterfaceTypes.INPUT_ONLY
        elif inputs is None or inputs == []:
            inputs = []
            self.interface_type = InterfaceTypes.OUTPUT_ONLY

        assert isinstance(inputs, (str, list, Component))
        assert isinstance(outputs, (str, list, Component))

        if not isinstance(inputs, list):
            inputs = [inputs]
        if not isinstance(outputs, list):
            outputs = [outputs]

        if self.space_id and cache_examples is None:
            self.cache_examples = True
        else:
            self.cache_examples = cache_examples or False

        state_input_indexes = [
            idx for idx, i in enumerate(inputs) if i == "state" or isinstance(i, State)
        ]
        state_output_indexes = [
            idx for idx, o in enumerate(outputs) if o == "state" or isinstance(o, State)
        ]

        if len(state_input_indexes) == 0 and len(state_output_indexes) == 0:
            pass
        elif len(state_input_indexes) != 1 or len(state_output_indexes) != 1:
            raise ValueError(
                "If using 'state', there must be exactly one state input and one state output."
            )
        else:
            state_input_index = state_input_indexes[0]
            state_output_index = state_output_indexes[0]
            if inputs[state_input_index] == "state":
                default = utils.get_default_args(fn)[state_input_index]
                state_variable = State(value=default)  # type: ignore
            else:
                state_variable = inputs[state_input_index]

            inputs[state_input_index] = state_variable
            outputs[state_output_index] = state_variable

            if cache_examples:
                warnings.warn(
                    "Cache examples cannot be used with state inputs and outputs."
                    "Setting cache_examples to False."
                )
            self.cache_examples = False

        self.input_components = [
            get_component_instance(i, unrender=True) for i in inputs  # type: ignore
        ]
        self.output_components = [
            get_component_instance(o, unrender=True) for o in outputs  # type: ignore
        ]

        for component in self.input_components + self.output_components:
            if not (isinstance(component, Component)):
                raise ValueError(
                    f"{component} is not a valid input/output component for Interface."
                )

        if len(self.input_components) == len(self.output_components):
            same_components = [
                i is o for i, o in zip(self.input_components, self.output_components)
            ]
            if all(same_components):
                self.interface_type = InterfaceTypes.UNIFIED

        if self.interface_type in [
            InterfaceTypes.STANDARD,
            InterfaceTypes.OUTPUT_ONLY,
        ]:
            for o in self.output_components:
                assert isinstance(o, Component)
                if o.interactive is None:
                    # Unless explicitly otherwise specified, force output components to
                    # be non-interactive
                    o.interactive = False

        self.api_mode = _api_mode
        self.fn = fn
        self.fn_durations = [0, 0]
        self.__name__ = getattr(fn, "__name__", "fn")
        self.live = live
        self.title = title

        self.simple_description = utils.remove_html_tags(description)
        self.description = description
        if article is not None:
            article = utils.readme_to_html(article)
        self.article = article

        self.thumbnail = thumbnail

        self.examples = examples
        self.examples_per_page = examples_per_page

        self.simple_server = None

        # For allow_flagging: (1) first check for parameter,
        # (2) check for env variable, (3) default to True/"manual"
        if allow_flagging is None:
            allow_flagging = os.getenv("GRADIO_ALLOW_FLAGGING", "manual")
        if allow_flagging is True:
            warnings.warn(
                "The `allow_flagging` parameter in `Interface` now"
                "takes a string value ('auto', 'manual', or 'never')"
                ", not a boolean. Setting parameter to: 'manual'."
            )
            self.allow_flagging = "manual"
        elif allow_flagging == "manual":
            self.allow_flagging = "manual"
        elif allow_flagging is False:
            warnings.warn(
                "The `allow_flagging` parameter in `Interface` now"
                "takes a string value ('auto', 'manual', or 'never')"
                ", not a boolean. Setting parameter to: 'never'."
            )
            self.allow_flagging = "never"
        elif allow_flagging == "never":
            self.allow_flagging = "never"
        elif allow_flagging == "auto":
            self.allow_flagging = "auto"
        else:
            raise ValueError(
                "Invalid value for `allow_flagging` parameter."
                "Must be: 'auto', 'manual', or 'never'."
            )

        if flagging_options is None:
            self.flagging_options = [("Flag", "")]
        elif not (isinstance(flagging_options, list)):
            raise ValueError(
                "flagging_options must be a list of strings or list of (string, string) tuples."
            )
        elif all(isinstance(x, str) for x in flagging_options):
            self.flagging_options = [(f"Flag as {x}", x) for x in flagging_options]
        elif all(isinstance(x, tuple) for x in flagging_options):
            self.flagging_options = flagging_options
        else:
            raise ValueError(
                "flagging_options must be a list of strings or list of (string, string) tuples."
            )

<<<<<<< HEAD
        if not flagging_callback:
            flagging_callback = CSVLogger()
=======
        if flagging_callback is None:
            flagging_callback = CSVLogger()

>>>>>>> f2cd6cb7
        self.flagging_callback = flagging_callback
        self.flagging_dir = flagging_dir

        self.batch = batch
        self.max_batch_size = max_batch_size
        self.allow_duplication = allow_duplication

        self.share = None
        self.share_url = None
        self.local_url = None

        self.favicon_path = None
        Interface.instances.add(self)

        param_types = utils.get_type_hints(self.fn)
        param_names = inspect.getfullargspec(self.fn)[0]
        if len(param_names) > 0 and inspect.ismethod(self.fn):
            param_names = param_names[1:]
        for param_name in param_names.copy():
            if utils.is_special_typed_parameter(param_name, param_types):
                param_names.remove(param_name)
        for component, param_name in zip(self.input_components, param_names):
            assert isinstance(component, Component)
            if component.label is None:
                component.label = param_name
        for i, component in enumerate(self.output_components):
            assert isinstance(component, Component)
            if component.label is None:
                if len(self.output_components) == 1:
                    component.label = "output"
                else:
                    component.label = f"output {i}"

        if self.allow_flagging != "never":
            if (
                self.interface_type == InterfaceTypes.UNIFIED
                or self.allow_flagging == "auto"
            ):
                self.flagging_callback.setup(self.input_components, self.flagging_dir)  # type: ignore
            elif self.interface_type == InterfaceTypes.INPUT_ONLY:
                pass
            else:
                self.flagging_callback.setup(
                    self.input_components + self.output_components, self.flagging_dir  # type: ignore
                )

        # Render the Gradio UI
        with self:
            self.render_title_description()

            submit_btn, clear_btn, stop_btn, flag_btns, duplicate_btn = (
                None,
                None,
                None,
                None,
                None,
            )
            input_component_column, interpret_component_column = None, None

            with Row(equal_height=False):
                if self.interface_type in [
                    InterfaceTypes.STANDARD,
                    InterfaceTypes.INPUT_ONLY,
                    InterfaceTypes.UNIFIED,
                ]:
                    (
                        submit_btn,
                        clear_btn,
                        stop_btn,
                        flag_btns,
                        input_component_column,
                    ) = self.render_input_column()
                if self.interface_type in [
                    InterfaceTypes.STANDARD,
                    InterfaceTypes.OUTPUT_ONLY,
                ]:
                    (
                        submit_btn_out,
                        clear_btn_2_out,
                        duplicate_btn,
                        stop_btn_2_out,
                        flag_btns_out,
                    ) = self.render_output_column(submit_btn)
                    submit_btn = submit_btn or submit_btn_out
                    clear_btn = clear_btn or clear_btn_2_out
                    stop_btn = stop_btn or stop_btn_2_out
                    flag_btns = flag_btns or flag_btns_out

            if clear_btn is None:
                raise RenderError("Clear button not rendered")

            self.attach_submit_events(submit_btn, stop_btn)
            self.attach_clear_events(
                clear_btn, input_component_column, interpret_component_column
            )
            if duplicate_btn is not None:
                duplicate_btn.activate()

            self.attach_flagging_events(flag_btns, clear_btn)
            self.render_examples()
            self.render_article()

        self.config = self.get_config_file()

    def render_title_description(self) -> None:
        if self.title:
            Markdown(
                f"<h1 style='text-align: center; margin-bottom: 1rem'>{self.title}</h1>"
            )
        if self.description:
            Markdown(self.description)

    def render_flag_btns(self) -> list[Button]:
        return [Button(label) for label, _ in self.flagging_options]

    def render_input_column(
        self,
    ) -> tuple[
        Button | None,
        ClearButton | None,
        Button | None,
        list[Button] | None,
        Column,
    ]:
        submit_btn, clear_btn, stop_btn, flag_btns = None, None, None, None

        with Column(variant="panel"):
            input_component_column = Column()
            with input_component_column:
                for component in self.input_components:
                    component.render()
            with Row():
                if self.interface_type in [
                    InterfaceTypes.STANDARD,
                    InterfaceTypes.INPUT_ONLY,
                ]:
                    clear_btn = ClearButton()
                    if not self.live:
                        submit_btn = Button("Submit", variant="primary")
                        # Stopping jobs only works if the queue is enabled
                        # We don't know if the queue is enabled when the interface
                        # is created. We use whether a generator function is provided
                        # as a proxy of whether the queue will be enabled.
                        # Using a generator function without the queue will raise an error.
                        if inspect.isgeneratorfunction(
                            self.fn
                        ) or inspect.isasyncgenfunction(self.fn):
                            stop_btn = Button("Stop", variant="stop", visible=False)
                elif self.interface_type == InterfaceTypes.UNIFIED:
                    clear_btn = ClearButton()
                    submit_btn = Button("Submit", variant="primary")
                    if (
                        inspect.isgeneratorfunction(self.fn)
                        or inspect.isasyncgenfunction(self.fn)
                    ) and not self.live:
                        stop_btn = Button("Stop", variant="stop")
                    if self.allow_flagging == "manual":
                        flag_btns = self.render_flag_btns()
                    elif self.allow_flagging == "auto":
                        flag_btns = [submit_btn]
        return (
            submit_btn,
            clear_btn,
            stop_btn,
            flag_btns,
            input_component_column,
        )

    def render_output_column(
        self,
        submit_btn_in: Button | None,
    ) -> tuple[
        Button | None,
        ClearButton | None,
        DuplicateButton | None,
        Button | None,
        list | None,
    ]:
        submit_btn = submit_btn_in
        clear_btn, duplicate_btn, flag_btns, stop_btn = (
            None,
            None,
            None,
            None,
        )

        with Column(variant="panel"):
            for component in self.output_components:
                if not (isinstance(component, State)):
                    component.render()
            with Row():
                if self.interface_type == InterfaceTypes.OUTPUT_ONLY:
                    clear_btn = ClearButton()
                    submit_btn = Button("Generate", variant="primary")
                    if (
                        inspect.isgeneratorfunction(self.fn)
                        or inspect.isasyncgenfunction(self.fn)
                    ) and not self.live:
                        # Stopping jobs only works if the queue is enabled
                        # We don't know if the queue is enabled when the interface
                        # is created. We use whether a generator function is provided
                        # as a proxy of whether the queue will be enabled.
                        # Using a generator function without the queue will raise an error.
                        stop_btn = Button("Stop", variant="stop", visible=False)
                if self.allow_flagging == "manual":
                    flag_btns = self.render_flag_btns()
                elif self.allow_flagging == "auto":
                    if submit_btn is None:
                        raise RenderError("Submit button not rendered")
                    flag_btns = [submit_btn]

                if self.allow_duplication:
                    duplicate_btn = DuplicateButton(scale=1, size="lg", _activate=False)

        return (
            submit_btn,
            clear_btn,
            duplicate_btn,
            stop_btn,
            flag_btns,
        )

    def render_article(self):
        if self.article:
            Markdown(self.article)

    def attach_submit_events(self, submit_btn: Button | None, stop_btn: Button | None):
        if self.live:
            if self.interface_type == InterfaceTypes.OUTPUT_ONLY:
                if submit_btn is None:
                    raise RenderError("Submit button not rendered")
                super().load(self.fn, None, self.output_components)
                # For output-only interfaces, the user probably still want a "generate"
                # button even if the Interface is live
                submit_btn.click(
                    self.fn,
                    None,
                    self.output_components,
                    api_name=self.api_name,
                    preprocess=not (self.api_mode),
                    postprocess=not (self.api_mode),
                    batch=self.batch,
                    max_batch_size=self.max_batch_size,
                )
            else:
                events: list[Callable] = []
                for component in self.input_components:
                    if component.has_event("stream") and component.streaming:  # type: ignore
                        events.append(component.stream)  # type: ignore
                    elif component.has_event("change"):
                        events.append(component.change)  # type: ignore
                on(
                    events,
                    self.fn,
                    self.input_components,
                    self.output_components,
                    api_name=self.api_name,
                    preprocess=not (self.api_mode),
                    postprocess=not (self.api_mode),
                )
        else:
            if submit_btn is None:
                raise RenderError("Submit button not rendered")
            fn = self.fn
            extra_output = []

            triggers = [submit_btn.click] + [
                component.submit  # type: ignore
                for component in self.input_components
                if component.has_event(Events.submit)
            ]

            if stop_btn:
                extra_output = [submit_btn, stop_btn]

                def cleanup():
                    return [Button(visible=True), Button(visible=False)]

                predict_event = on(
                    triggers,
                    lambda: (
                        Button(visible=False),
                        Button(visible=True),
                    ),
                    inputs=None,
                    outputs=[submit_btn, stop_btn],
                    queue=False,
                ).then(
                    self.fn,
                    self.input_components,
                    self.output_components,
                    api_name=self.api_name,
                    scroll_to_output=True,
                    preprocess=not (self.api_mode),
                    postprocess=not (self.api_mode),
                    batch=self.batch,
                    max_batch_size=self.max_batch_size,
                )

                predict_event.then(
                    cleanup,
                    inputs=None,
                    outputs=extra_output,  # type: ignore
                    queue=False,
                )

                stop_btn.click(
                    cleanup,
                    inputs=None,
                    outputs=[submit_btn, stop_btn],
                    cancels=predict_event,
                    queue=False,
                    api_name=False,
                )
            else:
                on(
                    triggers,
                    fn,
                    self.input_components,
                    self.output_components,
                    api_name=self.api_name,
                    scroll_to_output=True,
                    preprocess=not (self.api_mode),
                    postprocess=not (self.api_mode),
                    batch=self.batch,
                    max_batch_size=self.max_batch_size,
                )

    def attach_clear_events(
        self,
        clear_btn: ClearButton,
        input_component_column: Column | None,
        interpret_component_column: Column | None,
    ):
        clear_btn.add(self.input_components + self.output_components)
        clear_btn.click(
            None,
            [],
            (
                [input_component_column] if input_component_column else []
            ),  # type: ignore
            _js=f"""() => {json.dumps(
                (
                    [{'variant': None, 'visible': True, '__type__': 'update'}]
                    if self.interface_type
                       in [
                           InterfaceTypes.STANDARD,
                           InterfaceTypes.INPUT_ONLY,
                           InterfaceTypes.UNIFIED,
                       ]
                    else []
                )
            )}
            """,
        )

<<<<<<< HEAD
=======
    def attach_interpretation_events(
        self,
        interpretation_btn: Button | None,
        interpretation_set: list[Interpretation] | None,
        input_component_column: Column | None,
        interpret_component_column: Column | None,
    ):
        if interpretation_btn:
            interpretation_btn.click(
                self.interpret_func,
                inputs=self.input_components + self.output_components,
                outputs=(interpretation_set or [])
                + [input_component_column, interpret_component_column],
                # type: ignore
                preprocess=False,
            )

>>>>>>> f2cd6cb7
    def attach_flagging_events(
        self, flag_btns: list[Button] | None, clear_btn: ClearButton
    ):
        if not (
            flag_btns
            and self.interface_type
            in (
                InterfaceTypes.STANDARD,
                InterfaceTypes.OUTPUT_ONLY,
                InterfaceTypes.UNIFIED,
            )
        ):
            return

        if self.allow_flagging == "auto":
            flag_method = FlagMethod(
                self.flagging_callback, "", "", visual_feedback=False
            )
            flag_btns[0].click(  # flag_btns[0] is just the "Submit" button
                flag_method,
                inputs=self.input_components,
                outputs=None,
                preprocess=False,
                queue=False,
            )
            return

        if self.interface_type == InterfaceTypes.UNIFIED:
            flag_components = self.input_components
        else:
            flag_components = self.input_components + self.output_components

        for flag_btn, (label, value) in zip(flag_btns, self.flagging_options):
            assert isinstance(value, str)
            flag_method = FlagMethod(self.flagging_callback, label, value)
            flag_btn.click(
                lambda: Button(value="Saving...", interactive=False),
                None,
                flag_btn,
                queue=False,
                api_name=False,
            )
            flag_btn.click(
                flag_method,
                inputs=flag_components,
                outputs=flag_btn,
                preprocess=False,
                queue=False,
                api_name=False,
            )
            clear_btn.click(
                flag_method.reset, None, flag_btn, queue=False, api_name=False
            )

    def render_examples(self):
        if self.examples:
            non_state_inputs = [
                c for c in self.input_components if not isinstance(c, State)
            ]
            non_state_outputs = [
                c for c in self.output_components if not isinstance(c, State)
            ]
            self.examples_handler = Examples(
                examples=self.examples,
                inputs=non_state_inputs,  # type: ignore
                outputs=non_state_outputs,  # type: ignore
                fn=self.fn,
                cache_examples=self.cache_examples,
                examples_per_page=self.examples_per_page,
                _api_mode=self.api_mode,
                batch=self.batch,
            )

    def __str__(self):
        return self.__repr__()

    def __repr__(self):
        repr = f"Gradio Interface for: {self.__name__}"
        repr += f"\n{'-' * len(repr)}"
        repr += "\ninputs:"
        for component in self.input_components:
            repr += f"\n|-{component}"
        repr += "\noutputs:"
        for component in self.output_components:
            repr += f"\n|-{component}"
        return repr


@document()
class TabbedInterface(Blocks):
    """
    A TabbedInterface is created by providing a list of Interfaces, each of which gets
    rendered in a separate tab.
    Demos: stt_or_tts
    """

    def __init__(
        self,
        interface_list: list[Interface],
        tab_names: list[str] | None = None,
        title: str | None = None,
        theme: Theme | None = None,
        analytics_enabled: bool | None = None,
        css: str | None = None,
    ):
        """
        Parameters:
            interface_list: a list of interfaces to be rendered in tabs.
            tab_names: a list of tab names. If None, the tab names will be "Tab 1", "Tab 2", etc.
            title: a title for the interface; if provided, appears above the input and output components in large font. Also used as the tab title when opened in a browser window.
            analytics_enabled: whether to allow basic telemetry. If None, will use GRADIO_ANALYTICS_ENABLED environment variable or default to True.
            css: custom css or path to custom css file to apply to entire Blocks
        Returns:
            a Gradio Tabbed Interface for the given interfaces
        """
        super().__init__(
            title=title or "Gradio",
            theme=theme,
            analytics_enabled=analytics_enabled,
            mode="tabbed_interface",
            css=css,
        )
        if tab_names is None:
            tab_names = [f"Tab {i}" for i in range(len(interface_list))]
        with self:
            if title:
                Markdown(
                    f"<h1 style='text-align: center; margin-bottom: 1rem'>{title}</h1>"
                )
            with Tabs():
                for interface, tab_name in zip(interface_list, tab_names):
                    with Tab(label=tab_name):
                        interface.render()


def close_all(verbose: bool = True) -> None:
    for io in Interface.get_instances():
        io.close(verbose)<|MERGE_RESOLUTION|>--- conflicted
+++ resolved
@@ -301,14 +301,9 @@
                 "flagging_options must be a list of strings or list of (string, string) tuples."
             )
 
-<<<<<<< HEAD
-        if not flagging_callback:
-            flagging_callback = CSVLogger()
-=======
         if flagging_callback is None:
             flagging_callback = CSVLogger()
 
->>>>>>> f2cd6cb7
         self.flagging_callback = flagging_callback
         self.flagging_dir = flagging_dir
 
@@ -665,26 +660,6 @@
             """,
         )
 
-<<<<<<< HEAD
-=======
-    def attach_interpretation_events(
-        self,
-        interpretation_btn: Button | None,
-        interpretation_set: list[Interpretation] | None,
-        input_component_column: Column | None,
-        interpret_component_column: Column | None,
-    ):
-        if interpretation_btn:
-            interpretation_btn.click(
-                self.interpret_func,
-                inputs=self.input_components + self.output_components,
-                outputs=(interpretation_set or [])
-                + [input_component_column, interpret_component_column],
-                # type: ignore
-                preprocess=False,
-            )
-
->>>>>>> f2cd6cb7
     def attach_flagging_events(
         self, flag_btns: list[Button] | None, clear_btn: ClearButton
     ):
