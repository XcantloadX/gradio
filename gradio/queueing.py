from __future__ import annotations

import asyncio
import copy
import os
import random
import time
import traceback
import uuid
from collections import defaultdict
from queue import Queue as ThreadQueue
from typing import TYPE_CHECKING

import fastapi
from typing_extensions import Literal

from gradio import route_utils, routes
from gradio.data_classes import (
    PredictBody,
)
from gradio.exceptions import Error
from gradio.helpers import TrackedIterable
from gradio.server_messages import (
    EstimationMessage,
    EventMessage,
    LogMessage,
    ProcessCompletedMessage,
    ProcessGeneratingMessage,
    ProcessStartsMessage,
    ProgressMessage,
    ProgressUnit,
)
from gradio.utils import LRUCache, run_coro_in_background, safe_get_lock, set_task_name

if TYPE_CHECKING:
    from gradio.blocks import BlockFunction, Blocks


class Event:
    def __init__(
        self,
        session_hash: str | None,
        fn: BlockFunction,
        request: fastapi.Request,
        username: str | None,
    ):
        self._id = uuid.uuid4().hex
        self.session_hash: str = session_hash or self._id
        self.fn = fn
        self.request = request
        self.username = username
        self.concurrency_id = fn.concurrency_id
        self.data: PredictBody | None = None
        self.progress: ProgressMessage | None = None
        self.progress_pending: bool = False
        self.alive = True


class EventQueue:
    def __init__(self, concurrency_id: str, concurrency_limit: int | None):
        self.queue: list[Event] = []
        self.concurrency_id = concurrency_id
        self.concurrency_limit = concurrency_limit
        self.current_concurrency = 0
        self.start_times_per_fn: defaultdict[BlockFunction, set[float]] = defaultdict(
            set
        )


class ProcessTime:
    def __init__(self):
        self.process_time = 0
        self.count = 0
        self.avg_time = 0

    def add(self, time: float):
        self.process_time += time
        self.count += 1
        self.avg_time = self.process_time / self.count


class Queue:
    def __init__(
        self,
        live_updates: bool,
        concurrency_count: int,
        update_intervals: float,
        max_size: int | None,
        blocks: Blocks,
        default_concurrency_limit: int | None | Literal["not_set"] = "not_set",
    ):
        self.pending_messages_per_session: LRUCache[str, ThreadQueue[EventMessage]] = (
            LRUCache(2000)
        )
        self.pending_event_ids_session: dict[str, set[str]] = {}
        self.pending_message_lock = safe_get_lock()
        self.event_queue_per_concurrency_id: dict[str, EventQueue] = {}
        self.stopped = False
        self.max_thread_count = concurrency_count
        self.update_intervals = update_intervals
        self.active_jobs: list[None | list[Event]] = []
        self.delete_lock = safe_get_lock()
        self.server_app = None
        self.process_time_per_fn: defaultdict[BlockFunction, ProcessTime] = defaultdict(
            ProcessTime
        )
        self.live_updates = live_updates
        self.sleep_when_free = 0.05
        self.progress_update_sleep_when_free = 0.1
        self.max_size = max_size
        self.blocks = blocks
        self.continuous_tasks: list[Event] = []
        self._asyncio_tasks: list[asyncio.Task] = []
        self.default_concurrency_limit = self._resolve_concurrency_limit(
            default_concurrency_limit
        )

    def start(self):
        self.active_jobs = [None] * self.max_thread_count

        run_coro_in_background(self.start_processing)
        run_coro_in_background(self.start_progress_updates)
        if not self.live_updates:
            run_coro_in_background(self.notify_clients)

    def create_event_queue_for_fn(self, block_fn: BlockFunction):
        concurrency_id = block_fn.concurrency_id
        concurrency_limit: int | None
        if block_fn.concurrency_limit == "default":
            concurrency_limit = self.default_concurrency_limit
        else:
            concurrency_limit = block_fn.concurrency_limit
        if concurrency_id not in self.event_queue_per_concurrency_id:
            self.event_queue_per_concurrency_id[concurrency_id] = EventQueue(
                concurrency_id, concurrency_limit
            )
        elif (
            concurrency_limit is not None
        ):  # Update concurrency limit if it is lower than existing limit
            existing_event_queue = self.event_queue_per_concurrency_id[concurrency_id]
            if (
                existing_event_queue.concurrency_limit is None
                or concurrency_limit < existing_event_queue.concurrency_limit
            ):
                existing_event_queue.concurrency_limit = concurrency_limit

    def close(self):
        self.stopped = True

    def send_message(
        self,
        event: Event,
        event_message: EventMessage,
    ):
        if not event.alive:
            return
        event_message.event_id = event._id
        messages = self.pending_messages_per_session[event.session_hash]
        messages.put_nowait(event_message)

    def _resolve_concurrency_limit(
        self, default_concurrency_limit: int | None | Literal["not_set"]
    ) -> int | None:
        """
        Handles the logic of resolving the default_concurrency_limit as this can be specified via a combination
        of the `default_concurrency_limit` parameter of the `Blocks.queue()` or the `GRADIO_DEFAULT_CONCURRENCY_LIMIT`
        environment variable. The parameter in `Blocks.queue()` takes precedence over the environment variable.
        Parameters:
            default_concurrency_limit: The default concurrency limit, as specified by a user in `Blocks.queu()`.
        """
        if default_concurrency_limit != "not_set":
            return default_concurrency_limit
        if default_concurrency_limit_env := os.environ.get(
            "GRADIO_DEFAULT_CONCURRENCY_LIMIT"
        ):
            if default_concurrency_limit_env.lower() == "none":
                return None
            else:
                return int(default_concurrency_limit_env)
        else:
            return 1

    def __len__(self):
        total_len = 0
        for event_queue in self.event_queue_per_concurrency_id.values():
            total_len += len(event_queue.queue)
        return total_len

    async def push(
        self, body: PredictBody, request: fastapi.Request, username: str | None
    ) -> tuple[bool, str]:
        if body.fn_index is None:
            return False, "No function index provided."
        if self.max_size is not None and len(self) >= self.max_size:
            return (
                False,
                f"Queue is full. Max size is {self.max_size} and size is {len(self)}.",
            )

        if body.session_hash:
            session_state = self.blocks.state_holder[body.session_hash]
            fn = session_state.blocks_config.fns[body.fn_index]
        else:
            fn = self.blocks.fns[body.fn_index]
        self.create_event_queue_for_fn(fn)
        event = Event(
            body.session_hash,
            fn,
            request,
            username,
        )
        event.data = body
        if body.session_hash is None:
            body.session_hash = event.session_hash
        async with self.pending_message_lock:
            if body.session_hash not in self.pending_messages_per_session:
                self.pending_messages_per_session[body.session_hash] = ThreadQueue()
            if body.session_hash not in self.pending_event_ids_session:
                self.pending_event_ids_session[body.session_hash] = set()
        self.pending_event_ids_session[body.session_hash].add(event._id)
        try:
            event_queue = self.event_queue_per_concurrency_id[event.concurrency_id]
        except KeyError as e:
            raise KeyError(
                "Event not found in queue. If you are deploying this Gradio app with multiple replicas, please enable stickiness to ensure that all requests from the same user are routed to the same instance."
            ) from e
        event_queue.queue.append(event)

        self.broadcast_estimations(event.concurrency_id, len(event_queue.queue) - 1)

        return True, event._id

    def _cancel_asyncio_tasks(self):
        for task in self._asyncio_tasks:
            task.cancel()
        self._asyncio_tasks = []

    def set_server_app(self, app: routes.App):
        self.server_app = app

    def get_active_worker_count(self) -> int:
        count = 0
        for worker in self.active_jobs:
            if worker is not None:
                count += 1
        return count

    def get_events(self) -> tuple[list[Event], bool, str] | None:
        concurrency_ids = list(self.event_queue_per_concurrency_id.keys())
        random.shuffle(concurrency_ids)
        for concurrency_id in concurrency_ids:
            event_queue = self.event_queue_per_concurrency_id[concurrency_id]
            if len(event_queue.queue) and (
                event_queue.concurrency_limit is None
                or event_queue.current_concurrency < event_queue.concurrency_limit
            ):
                first_event = event_queue.queue[0]
                block_fn = first_event.fn
                events = [first_event]
                batch = block_fn.batch
                if batch:
                    events += [
                        event
                        for event in event_queue.queue[1:]
                        if event.fn == first_event.fn
                    ][: block_fn.max_batch_size - 1]

                for event in events:
                    event_queue.queue.remove(event)

                return events, batch, concurrency_id

    async def start_processing(self) -> None:
        try:
            while not self.stopped:
                if len(self) == 0:
                    await asyncio.sleep(self.sleep_when_free)
                    continue

                if None not in self.active_jobs:
                    await asyncio.sleep(self.sleep_when_free)
                    continue

                # Using mutex to avoid editing a list in use
                async with self.delete_lock:
                    event_batch = self.get_events()

                if event_batch:
                    events, batch, concurrency_id = event_batch
                    self.active_jobs[self.active_jobs.index(None)] = events
                    event_queue = self.event_queue_per_concurrency_id[concurrency_id]
                    event_queue.current_concurrency += 1
                    start_time = time.time()
                    event_queue.start_times_per_fn[events[0].fn].add(start_time)
                    process_event_task = run_coro_in_background(
                        self.process_events, events, batch, start_time
                    )
                    set_task_name(
                        process_event_task,
                        events[0].session_hash,
<<<<<<< HEAD
                        events[0].fn._id,
=======
                        events[0].fn_index,
                        events[0]._id,
>>>>>>> 7e976fd9
                        batch,
                    )

                    self._asyncio_tasks.append(process_event_task)
                    if self.live_updates:
                        self.broadcast_estimations(concurrency_id)
                else:
                    await asyncio.sleep(self.sleep_when_free)
        finally:
            self.stopped = True
            self._cancel_asyncio_tasks()

    async def start_progress_updates(self) -> None:
        """
        Because progress updates can be very frequent, we do not necessarily want to send a message per update.
        Rather, we check for progress updates at regular intervals, and send a message if there is a pending update.
        Consecutive progress updates between sends will overwrite each other so only the most recent update will be sent.
        """
        while not self.stopped:
            events = [
                evt for job in self.active_jobs if job is not None for evt in job
            ] + self.continuous_tasks

            if len(events) == 0:
                await asyncio.sleep(self.progress_update_sleep_when_free)
                continue

            for event in events:
                if event.progress_pending and event.progress:
                    event.progress_pending = False
                    self.send_message(event, event.progress)

            await asyncio.sleep(self.progress_update_sleep_when_free)

    def set_progress(
        self,
        event_id: str,
        iterables: list[TrackedIterable] | None,
    ):
        if iterables is None:
            return
        for job in self.active_jobs:
            if job is None:
                continue
            for evt in job:
                if evt._id == event_id:
                    progress_data: list[ProgressUnit] = []
                    for iterable in iterables:
                        progress_unit = ProgressUnit(
                            index=iterable.index,
                            length=iterable.length,
                            unit=iterable.unit,
                            progress=iterable.progress,
                            desc=iterable.desc,
                        )
                        progress_data.append(progress_unit)
                    evt.progress = ProgressMessage(progress_data=progress_data)
                    evt.progress_pending = True

    def log_message(
        self,
        event_id: str,
        log: str,
        level: Literal["info", "warning"],
    ):
        events = [
            evt for job in self.active_jobs if job is not None for evt in job
        ] + self.continuous_tasks
        for event in events:
            if event._id == event_id:
                log_message = LogMessage(
                    log=log,
                    level=level,
                )
                self.send_message(event, log_message)

    async def clean_events(
        self, *, session_hash: str | None = None, event_id: str | None = None
    ) -> None:
        for job_set in self.active_jobs:
            if job_set:
                for job in job_set:
                    if job.session_hash == session_hash or job._id == event_id:
                        job.alive = False

        async with self.delete_lock:
            events_to_remove: list[Event] = []
            for event_queue in self.event_queue_per_concurrency_id.values():
                for event in event_queue.queue:
                    if event.session_hash == session_hash or event._id == event_id:
                        events_to_remove.append(event)

            for event in events_to_remove:
                self.event_queue_per_concurrency_id[event.concurrency_id].queue.remove(
                    event
                )

    async def notify_clients(self) -> None:
        """
        Notify clients about events statuses in the queue periodically.
        """
        while not self.stopped:
            await asyncio.sleep(self.update_intervals)
            if len(self) > 0:
                for concurrency_id in self.event_queue_per_concurrency_id:
                    self.broadcast_estimations(concurrency_id)

    def broadcast_estimations(
        self, concurrency_id: str, after: int | None = None
    ) -> None:
        wait_so_far = 0
        event_queue = self.event_queue_per_concurrency_id[concurrency_id]
        time_till_available_worker: int | None = 0

        if event_queue.current_concurrency == event_queue.concurrency_limit:
            expected_end_times = []
            for fn, start_times in event_queue.start_times_per_fn.items():
                if fn not in self.process_time_per_fn:
                    time_till_available_worker = None
                    break
                process_time = self.process_time_per_fn[fn].avg_time
                expected_end_times += [
                    start_time + process_time for start_time in start_times
                ]
            if time_till_available_worker is not None and len(expected_end_times) > 0:
                time_of_first_completion = min(expected_end_times)
                time_till_available_worker = max(
                    time_of_first_completion - time.time(), 0
                )

        for rank, event in enumerate(event_queue.queue):
            process_time_for_fn = (
                self.process_time_per_fn[event.fn].avg_time
                if event.fn in self.process_time_per_fn
                else None
            )
            rank_eta = (
                process_time_for_fn + wait_so_far + time_till_available_worker
                if process_time_for_fn is not None
                and wait_so_far is not None
                and time_till_available_worker is not None
                else None
            )

            if after is None or rank >= after:
                self.send_message(
                    event,
                    EstimationMessage(
                        rank=rank, rank_eta=rank_eta, queue_size=len(event_queue.queue)
                    ),
                )
            if event_queue.concurrency_limit is None:
                wait_so_far = 0
            elif wait_so_far is not None and process_time_for_fn is not None:
                wait_so_far += process_time_for_fn / event_queue.concurrency_limit
            else:
                wait_so_far = None

    def get_status(self) -> EstimationMessage:
        return EstimationMessage(
            queue_size=len(self),
        )

    async def process_events(
        self, events: list[Event], batch: bool, begin_time: float
    ) -> None:
        awake_events: list[Event] = []
        fn = events[0].fn
        try:
            for event in events:
                if event.alive:
                    self.send_message(
                        event,
                        ProcessStartsMessage(
                            eta=self.process_time_per_fn[fn].avg_time
                            if fn in self.process_time_per_fn
                            else None
                        ),
                    )
                    awake_events.append(event)
            if not awake_events:
                return

            events = awake_events
            body = events[0].data
            if body is None:
                raise ValueError("No event data")
            username = events[0].username
            body.event_id = events[0]._id if not batch else None
            try:
                body.request = events[0].request
            except ValueError:
                pass

            if batch:
                body.data = list(
                    zip(*[event.data.data for event in events if event.data])
                )
                body.request = events[0].request
                body.batched = True

            app = self.server_app
            if app is None:
                raise Exception("Server app has not been set.")

            gr_request = route_utils.compile_gr_request(
                body=body,
                fn=fn,
                username=username,
                request=None,
            )
            assert body.request is not None  # noqa: S101
            root_path = route_utils.get_root_url(
                request=body.request, route_path="/queue/join", root_path=app.root_path
            )
            try:
                response = await route_utils.call_process_api(
                    app=app,
                    body=body,
                    gr_request=gr_request,
                    fn=fn,
                    root_path=root_path,
                )
                err = None
            except Exception as e:
                show_error = app.get_blocks().show_error or isinstance(e, Error)
                traceback.print_exc()
                response = None
                err = e
                for event in awake_events:
                    self.send_message(
                        event,
                        ProcessCompletedMessage(
                            output={"error": str(e) if show_error else None},
                            success=False,
                        ),
                    )
            if response and response.get("is_generating", False):
                old_response = response
                old_err = err
                while response and response.get("is_generating", False):
                    old_response = response
                    old_err = err
                    for event in awake_events:
                        self.send_message(
                            event,
                            ProcessGeneratingMessage(
                                output=old_response,
                                success=old_response is not None,
                            ),
                        )
                    awake_events = [event for event in awake_events if event.alive]
                    if not awake_events:
                        return
                    try:
                        response = await route_utils.call_process_api(
                            app=app,
                            body=body,
                            gr_request=gr_request,
                            fn=fn,
                            root_path=root_path,
                        )
                    except Exception as e:
                        traceback.print_exc()
                        response = None
                        err = e

                if response:
                    success = True
                    output = response
                else:
                    success = False
                    error = err or old_err
                    show_error = app.get_blocks().show_error or isinstance(error, Error)
                    output = {"error": str(error) if show_error else None}
                for event in awake_events:
                    self.send_message(
                        event, ProcessCompletedMessage(output=output, success=success)
                    )

            elif response:
                output = copy.deepcopy(response)
                for e, event in enumerate(awake_events):
                    if batch and "data" in output:
                        output["data"] = list(zip(*response.get("data")))[e]
                    self.send_message(
                        event,
                        ProcessCompletedMessage(
                            output=output,
                            success=response is not None,
                        ),
                    )
            end_time = time.time()
            if response is not None:
                self.process_time_per_fn[events[0].fn].add(end_time - begin_time)
        except Exception as e:
            traceback.print_exc()
        finally:
            event_queue = self.event_queue_per_concurrency_id[events[0].concurrency_id]
            event_queue.current_concurrency -= 1
            start_times = event_queue.start_times_per_fn[fn]
            if begin_time in start_times:
                start_times.remove(begin_time)
            try:
                self.active_jobs[self.active_jobs.index(events)] = None
            except ValueError:
                # `events` can be absent from `self.active_jobs`
                # when this coroutine is called from the `join_queue` endpoint handler in `routes.py`
                # without putting the `events` into `self.active_jobs`.
                # https://github.com/gradio-app/gradio/blob/f09aea34d6bd18c1e2fef80c86ab2476a6d1dd83/gradio/routes.py#L594-L596
                pass
            for event in events:
                # Always reset the state of the iterator
                # If the job finished successfully, this has no effect
                # If the job is cancelled, this will enable future runs
                # to start "from scratch"
                await self.reset_iterators(event._id)

    async def reset_iterators(self, event_id: str):
        # Do the same thing as the /reset route
        app = self.server_app
        if app is None:
            raise Exception("Server app has not been set.")
        if event_id not in app.iterators:
            # Failure, but don't raise an error
            return
        async with app.lock:
            del app.iterators[event_id]
            app.iterators_to_reset.add(event_id)
        return<|MERGE_RESOLUTION|>--- conflicted
+++ resolved
@@ -298,12 +298,8 @@
                     set_task_name(
                         process_event_task,
                         events[0].session_hash,
-<<<<<<< HEAD
                         events[0].fn._id,
-=======
-                        events[0].fn_index,
                         events[0]._id,
->>>>>>> 7e976fd9
                         batch,
                     )
 
