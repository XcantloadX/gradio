--- conflicted
+++ resolved
@@ -236,11 +236,6 @@
         for parameter in signature.parameters.values():
             if hasattr(self, parameter.name):
                 value = getattr(self, parameter.name)
-<<<<<<< HEAD
-                if isinstance(value, Callable):
-                    continue
-=======
->>>>>>> 945ac837
                 if dataclasses.is_dataclass(value):
                     value = dataclasses.asdict(value)
                 config[parameter.name] = value
