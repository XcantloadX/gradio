from gradio.components.annotated_image import AnnotatedImage
from gradio.components.audio import Audio
from gradio.components.bar_plot import BarPlot
from gradio.components.base import (
    Component,
    Form,
    FormComponent,
    StreamingInput,
    StreamingOutput,
    _Keywords,
    component,
    get_component_instance,
)
from gradio.components.button import Button
from gradio.components.carousel import Carousel
from gradio.components.chatbot import Chatbot
from gradio.components.checkbox import Checkbox
from gradio.components.checkboxgroup import CheckboxGroup
from gradio.components.clear_button import ClearButton
from gradio.components.code import Code
from gradio.components.color_picker import ColorPicker
from gradio.components.dataframe import Dataframe
from gradio.components.dataset import Dataset
from gradio.components.dropdown import Dropdown
from gradio.components.duplicate_button import DuplicateButton
from gradio.components.file import File
from gradio.components.gallery import Gallery
from gradio.components.highlighted_text import HighlightedText
from gradio.components.html import HTML
from gradio.components.image import Image
from gradio.components.interpretation import Interpretation
from gradio.components.json_component import JSON
from gradio.components.label import Label
from gradio.components.line_plot import LinePlot
from gradio.components.login_button import LoginButton
from gradio.components.logout_button import LogoutButton
from gradio.components.markdown import Markdown
from gradio.components.model3d import Model3D
from gradio.components.number import Number
from gradio.components.plot import Plot
from gradio.components.radio import Radio
from gradio.components.scatter_plot import ScatterPlot
from gradio.components.slider import Slider
from gradio.components.state import State, Variable
from gradio.components.status_tracker import StatusTracker
from gradio.components.textbox import Textbox
from gradio.components.upload_button import UploadButton
from gradio.components.video import Video
from gradio.layouts import Column, Row

Text = Textbox
DataFrame = Dataframe
Highlightedtext = HighlightedText
Annotatedimage = AnnotatedImage
Highlight = HighlightedText
Checkboxgroup = CheckboxGroup
Json = JSON

__all__ = [
    "Audio",
    "BarPlot",
    "Button",
    "Carousel",
    "Chatbot",
    "ClearButton",
    "Component",
    "component",
    "get_component_instance",
    "_Keywords",
    "Checkbox",
    "CheckboxGroup",
    "Code",
    "ColorPicker",
    "Column",
    "Dataframe",
    "DataFrame",
    "Dataset",
    "DuplicateButton",
    "Form",
    "FormComponent",
    "Gallery",
    "HTML",
    "Image",
    "Component",
    "Interpretation",
    "JSON",
    "Json",
    "Label",
    "LinePlot",
    "LoginButton",
    "LogoutButton",
    "Markdown",
    "Textbox",
    "Dropdown",
    "Model3D",
    "File",
    "HighlightedText",
    "AnnotatedImage",
    "CheckboxGroup",
    "Text",
    "Highlightedtext",
    "Annotatedimage",
    "Highlight",
    "Checkboxgroup",
    "Number",
    "Plot",
    "Radio",
    "Row",
    "ScatterPlot",
    "Slider",
    "State",
    "Variable",
    "StatusTracker",
    "UploadButton",
    "Video",
<<<<<<< HEAD
    "StreamingInput",
    "StreamingOutput",
]
=======
]


def generate_stubs():
    from pathlib import Path
    from jinja2 import Template
    import importlib
    import inspect

    # todo support multiple classes per component
    for file in Path(__file__).parent.rglob("*.py"):
        if "__init__.py" in str(file):
            continue

        pyi_path = file.with_suffix(".pyi")
        if pyi_path.exists():
            continue
        

        pyi_template = '''

    {{ contents }}

    {% for event in events %}
    def {{ event }}(self,
        fn: Callable | None,
        inputs: Component | Sequence[Component] | set[Component] | None = None,
        outputs: Component | Sequence[Component] | None = None,
        api_name: str | None | Literal[False] = None,
        status_tracker: None = None,
        scroll_to_output: bool = False,
        show_progress: Literal["full", "minimal", "hidden"] = "full",
        queue: bool | None = None,
        batch: bool = False,
        max_batch_size: int = 4,
        preprocess: bool = True,
        postprocess: bool = True,
        cancels: dict[str, Any] | list[dict[str, Any]] | None = None,
        every: float | None = None,
        _js: str | None = None,) -> Dependency:
        """
        Parameters:
            fn: the function to call when this event is triggered. Often a machine learning model's prediction function. Each parameter of the function corresponds to one input component, and the function should return a single value or a tuple of values, with each element in the tuple corresponding to one output component.
            inputs: List of gradio.components to use as inputs. If the function takes no inputs, this should be an empty list.
            outputs: List of gradio.components to use as outputs. If the function returns no outputs, this should be an empty list.
            api_name: Defines how the endpoint appears in the API docs. Can be a string, None, or False. If False, the endpoint will not be exposed in the api docs. If set to None, the endpoint will be exposed in the api docs as an unnamed endpoint, although this behavior will be changed in Gradio 4.0. If set to a string, the endpoint will be exposed in the api docs with the given name.
            status_tracker: Deprecated and has no effect.
            scroll_to_output: If True, will scroll to output component on completion
            show_progress: If True, will show progress animation while pending
            queue: If True, will place the request on the queue, if the queue has been enabled. If False, will not put this event on the queue, even if the queue has been enabled. If None, will use the queue setting of the gradio app.
            batch: If True, then the function should process a batch of inputs, meaning that it should accept a list of input values for each parameter. The lists should be of equal length (and be up to length `max_batch_size`). The function is then *required* to return a tuple of lists (even if there is only 1 output component), with each list in the tuple corresponding to one output component.
            max_batch_size: Maximum number of inputs to batch together if this is called from the queue (only relevant if batch=True)
            preprocess: If False, will not run preprocessing of component data before running 'fn' (e.g. leaving it as a base64 string if this method is called with the `Image` component).
            postprocess: If False, will not run postprocessing of component data before returning 'fn' output to the browser.
            cancels: A list of other events to cancel when this listener is triggered. For example, setting cancels=[click_event] will cancel the click_event, where click_event is the return value of another components .click method. Functions that have not yet run (or generators that are iterating) will be cancelled, but functions that are currently running will be allowed to finish.
            every: Run this event 'every' number of seconds while the client connection is open. Interpreted in seconds. Queue must be enabled.
        """
        ...
    {% endfor %}
    '''

        template = Template(pyi_template)
        module = importlib.import_module(f"gradio.components.{file.stem}")
        for att in dir(module):
            att = getattr(module, att)
            if inspect.isclass(att) and issubclass(att, IOComponent):
                if att.__name__ in ["IOComponent", "Carousel"]:
                    continue
                    # Write the rendered .pyi content to a file
                comp = att()
                if comp.events:
                    rendered_pyi = template.render(events=comp.events, contents=file.read_text())
                    pyi_path.write_text(rendered_pyi)


generate_stubs()
>>>>>>> 8a20b4d7
<|MERGE_RESOLUTION|>--- conflicted
+++ resolved
@@ -113,11 +113,8 @@
     "StatusTracker",
     "UploadButton",
     "Video",
-<<<<<<< HEAD
     "StreamingInput",
     "StreamingOutput",
-]
-=======
 ]
 
 
@@ -193,5 +190,4 @@
                     pyi_path.write_text(rendered_pyi)
 
 
-generate_stubs()
->>>>>>> 8a20b4d7
+generate_stubs()