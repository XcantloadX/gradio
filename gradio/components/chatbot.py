--- conflicted
+++ resolved
@@ -37,11 +37,8 @@
     title: Union[str, None]
     id: NotRequired[int | str]
     parent_id: NotRequired[int | str]
-<<<<<<< HEAD
-=======
     duration: NotRequired[float]
     status: NotRequired[Literal["pending", "done"]]
->>>>>>> a91cb9c4
 
 
 class Option(TypedDict):
@@ -92,8 +89,6 @@
     title: Optional[str] = None
     id: Optional[int | str] = None
     parent_id: Optional[int | str] = None
-<<<<<<< HEAD
-=======
     duration: Optional[float] = None
     status: Optional[Literal["pending", "done"]] = None
 
@@ -102,7 +97,6 @@
 
     def __getitem__(self, key: str) -> Any:
         return getattr(self, key)
->>>>>>> a91cb9c4
 
 
 class Message(GradioModel):
