import asyncio
import io
import json
import os
import random
import sys
import time
import unittest.mock as mock
from contextlib import contextmanager
from functools import partial
from string import capwords
from unittest.mock import patch

import mlflow
import pytest
import wandb
import websockets
from fastapi.testclient import TestClient

import gradio as gr
from gradio.exceptions import DuplicateBlockError
from gradio.test_data.blocks_configs import XRAY_CONFIG
from gradio.utils import assert_configs_are_equivalent_besides_ids

pytest_plugins = ("pytest_asyncio",)

os.environ["GRADIO_ANALYTICS_ENABLED"] = "False"


@contextmanager
def captured_output():
    new_out, new_err = io.StringIO(), io.StringIO()
    old_out, old_err = sys.stdout, sys.stderr
    try:
        sys.stdout, sys.stderr = new_out, new_err
        yield sys.stdout, sys.stderr
    finally:
        sys.stdout, sys.stderr = old_out, old_err


class TestBlocksMethods:
    maxDiff = None

    def test_set_share(self):
        with gr.Blocks() as demo:
            # self.share is False when instantiating the class
            assert not demo.share
            # default is False, if share is None
            demo.share = None
            assert not demo.share
            # if set to True, it doesn't change
            demo.share = True
            assert demo.share

    @patch("gradio.networking.setup_tunnel")
    @patch("gradio.utils.colab_check")
    def test_set_share_in_colab(self, mock_colab_check, mock_setup_tunnel):
        mock_colab_check.return_value = True
        mock_setup_tunnel.return_value = "http://localhost:7860/"
        with gr.Blocks() as demo:
            # self.share is False when instantiating the class
            assert not demo.share
            # share default is False, if share is None in colab and no queueing
            demo.launch(prevent_thread_lock=True)
            assert not demo.share
            demo.close()
            # share becomes true, if share is None in colab with queueing
            demo.queue()
            demo.launch(prevent_thread_lock=True)
            assert demo.share
            demo.close()

    def test_xray(self):
        def fake_func():
            return "Hello There"

        xray_model = lambda diseases, img: {
            disease: random.random() for disease in diseases
        }
        ct_model = lambda diseases, img: {disease: 0.1 for disease in diseases}

        with gr.Blocks() as demo:
            gr.Markdown(
                """
            # Detect Disease From Scan
            With this model you can lorem ipsum
            - ipsum 1
            - ipsum 2
            """
            )
            disease = gr.CheckboxGroup(
                choices=["Covid", "Malaria", "Lung Cancer"], label="Disease to Scan For"
            )

            with gr.Tabs():
                with gr.TabItem("X-ray"):
                    with gr.Row():
                        xray_scan = gr.Image()
                        xray_results = gr.JSON()
                    xray_run = gr.Button("Run")
                    xray_run.click(
                        xray_model, inputs=[disease, xray_scan], outputs=xray_results
                    )

                with gr.TabItem("CT Scan"):
                    with gr.Row():
                        ct_scan = gr.Image()
                        ct_results = gr.JSON()
                    ct_run = gr.Button("Run")
                    ct_run.click(
                        ct_model, inputs=[disease, ct_scan], outputs=ct_results
                    )
            textbox = gr.Textbox()
            demo.load(fake_func, [], [textbox])

        config = demo.get_config_file()
        assert assert_configs_are_equivalent_besides_ids(XRAY_CONFIG, config)
        assert config["show_api"] is True
        _ = demo.launch(prevent_thread_lock=True, show_api=False)
        assert demo.config["show_api"] is False

    def test_load_from_config(self):
        def update(name):
            return f"Welcome to Gradio, {name}!"

        with gr.Blocks() as demo1:
            inp = gr.Textbox(placeholder="What is your name?")
            out = gr.Textbox()

            inp.submit(fn=update, inputs=inp, outputs=out, api_name="greet")

            gr.Image().style(height=54, width=240)

        config1 = demo1.get_config_file()
        demo2 = gr.Blocks.from_config(config1, [update])
        config2 = demo2.get_config_file()
        assert assert_configs_are_equivalent_besides_ids(config1, config2)

    def test_partial_fn_in_config(self):
        def greet(name, formatter):
            return formatter("Hello " + name + "!")

        greet_upper_case = partial(greet, formatter=capwords)
        with gr.Blocks() as demo:
            t = gr.Textbox()
            o = gr.Textbox()
            t.change(greet_upper_case, t, o)

        assert len(demo.fns) == 1
        assert "fn" in str(demo.fns[0])

    @pytest.mark.asyncio
    async def test_dict_inputs_in_config(self):
        with gr.Blocks() as demo:
            first = gr.Textbox()
            last = gr.Textbox()
            btn = gr.Button()
            greeting = gr.Textbox()

            def greet(data):
                return f"Hello {data[first]} {data[last]}"

            btn.click(greet, {first, last}, greeting)

        result = await demo.process_api(inputs=["huggy", "face"], fn_index=0)
        assert result["data"] == ["Hello huggy face"]

    @pytest.mark.asyncio
    async def test_async_function(self):
        async def wait(x):
            await asyncio.sleep(0.01)
            return x

        with gr.Blocks() as demo:
            text = gr.Textbox()
            button = gr.Button()
            button.click(wait, [text], [text])

            start = time.time()
            result = await demo.process_api(inputs=[1], fn_index=0)
            end = time.time()
            difference = end - start
            assert difference >= 0.01
            assert result

    def test_integration_wandb(self):
        with captured_output() as (out, err):
            wandb.log = mock.MagicMock()
            wandb.Html = mock.MagicMock()
            demo = gr.Blocks()
            with demo:
                gr.Textbox("Hi there!")
            demo.integrate(wandb=wandb)

            assert (
                out.getvalue().strip()
                == "The WandB integration requires you to `launch(share=True)` first."
            )
            demo.share_url = "tmp"
            demo.integrate(wandb=wandb)
            wandb.log.assert_called_once()

    @mock.patch("comet_ml.Experiment")
    def test_integration_comet(self, mock_experiment):
        experiment = mock_experiment()
        experiment.log_text = mock.MagicMock()
        experiment.log_other = mock.MagicMock()

        demo = gr.Blocks()
        with demo:
            gr.Textbox("Hi there!")

        demo.launch(prevent_thread_lock=True)
        demo.integrate(comet_ml=experiment)
        experiment.log_text.assert_called_with("gradio: " + demo.local_url)
        demo.share_url = "tmp"  # used to avoid creating real share links.
        demo.integrate(comet_ml=experiment)
        experiment.log_text.assert_called_with("gradio: " + demo.share_url)
        assert experiment.log_other.call_count == 2
        demo.share_url = None
        demo.close()

    def test_integration_mlflow(self):
        mlflow.log_param = mock.MagicMock()
        demo = gr.Blocks()
        with demo:
            gr.Textbox("Hi there!")

        demo.launch(prevent_thread_lock=True)
        demo.integrate(mlflow=mlflow)
        mlflow.log_param.assert_called_with(
            "Gradio Interface Local Link", demo.local_url
        )
        demo.share_url = "tmp"  # used to avoid creating real share links.
        demo.integrate(mlflow=mlflow)
        mlflow.log_param.assert_called_with(
            "Gradio Interface Share Link", demo.share_url
        )
        demo.share_url = None
        demo.close()

    @mock.patch("requests.post")
    def test_initiated_analytics(self, mock_post):
        with gr.Blocks(analytics_enabled=True):
            pass
        mock_post.assert_called_once()

    def test_show_error(self):
        with gr.Blocks() as demo:
            pass

        assert demo.show_error
        demo.launch(prevent_thread_lock=True)
        assert not demo.show_error
        demo.close()
        demo.launch(show_error=True, prevent_thread_lock=True)
        assert demo.show_error
        demo.close()


class TestComponentsInBlocks:
    def test_slider_random_value_config(self):
        with gr.Blocks() as demo:
            gr.Slider(
                value=11.2,
                minimum=-10.2,
                maximum=15,
                label="Non-random Slider (Static)",
            )
            gr.Slider(
                randomize=True,
                minimum=100,
                maximum=200,
                label="Random Slider (Input 1)",
            )
            gr.Slider(
                randomize=True,
                minimum=10,
                maximum=23.2,
                label="Random Slider (Input 2)",
            )
        for component in demo.blocks.values():
            if isinstance(component, gr.components.IOComponent):
                if "Non-random" in component.label:
                    assert not component.attach_load_event
                else:
                    assert component.attach_load_event
        dependencies_on_load = [
            dep["trigger"] == "load" for dep in demo.config["dependencies"]
        ]
        assert all(dependencies_on_load)
        assert len(dependencies_on_load) == 2
        assert not any([dep["queue"] for dep in demo.config["dependencies"]])

    def test_io_components_attach_load_events_when_value_is_fn(self, io_components):
        io_components = [comp for comp in io_components if not (comp == gr.State)]
        interface = gr.Interface(
            lambda *args: None,
            inputs=[comp(value=lambda: None) for comp in io_components],
            outputs=None,
        )

        dependencies_on_load = [
            dep for dep in interface.config["dependencies"] if dep["trigger"] == "load"
        ]
        assert len(dependencies_on_load) == len(io_components)

    def test_blocks_do_not_filter_none_values_from_updates(self, io_components):
        io_components = [c() for c in io_components if c not in [gr.State, gr.Button]]
        with gr.Blocks() as demo:
            for component in io_components:
                component.render()
            btn = gr.Button(value="Reset")
            btn.click(
                lambda: [gr.update(value=None) for _ in io_components],
                inputs=[],
                outputs=io_components,
            )

        output = demo.postprocess_data(
            0, [gr.update(value=None) for _ in io_components], state=None
        )
        assert all(
            [o["value"] == c.postprocess(None) for o, c in zip(output, io_components)]
        )

    def test_blocks_does_not_replace_keyword_literal(self):
        with gr.Blocks() as demo:
            text = gr.Textbox()
            btn = gr.Button(value="Reset")
            btn.click(
                lambda: gr.update(value="NO_VALUE"),
                inputs=[],
                outputs=text,
            )

        output = demo.postprocess_data(0, gr.update(value="NO_VALUE"), state=None)
        assert output[0]["value"] == "NO_VALUE"

    def test_blocks_returns_correct_output_dict_single_key(self):
        with gr.Blocks() as demo:
            num = gr.Number()
            num2 = gr.Number()
            update = gr.Button(value="update")

            def update_values(val):
                return {num2: gr.Number.update(value=42)}

            update.click(update_values, inputs=[num], outputs=[num2])

        output = demo.postprocess_data(
            0, {num2: gr.Number.update(value=42)}, state=None
        )
        assert output[0]["value"] == 42

        output = demo.postprocess_data(0, {num2: 23}, state=None)
        assert output[0] == 23

    @pytest.mark.asyncio
    async def test_blocks_update_dict_without_postprocessing(self):
        def infer(x):
            return gr.media_data.BASE64_IMAGE, gr.update(visible=True)

        with gr.Blocks() as demo:
            prompt = gr.Textbox()
            image = gr.Image()
            run_button = gr.Button()
            share_button = gr.Button("share", visible=False)
            run_button.click(infer, prompt, [image, share_button], postprocess=False)

        output = await demo.process_api(0, ["test"])
        assert output["data"][0] == gr.media_data.BASE64_IMAGE
        assert output["data"][1] == {"__type__": "update", "visible": True}

    @pytest.mark.asyncio
    async def test_blocks_update_dict_does_not_postprocess_value_if_postprocessing_false(
        self,
    ):
        def infer(x):
            return gr.Image.update(value=gr.media_data.BASE64_IMAGE)

        with gr.Blocks() as demo:
            prompt = gr.Textbox()
            image = gr.Image()
            run_button = gr.Button()
            run_button.click(infer, [prompt], [image], postprocess=False)

        output = await demo.process_api(0, ["test"])
        assert output["data"][0] == {
            "__type__": "update",
            "value": gr.media_data.BASE64_IMAGE,
        }


class TestCallFunction:
    @pytest.mark.asyncio
    async def test_call_regular_function(self):
        with gr.Blocks() as demo:
            text = gr.Textbox()
            btn = gr.Button()
            btn.click(
                lambda x: "Hello, " + x,
                inputs=text,
                outputs=text,
            )

        output = await demo.call_function(0, ["World"])
        assert output["prediction"] == "Hello, World"
        output = demo("World")
        assert output == "Hello, World"

        output = await demo.call_function(0, ["Abubakar"])
        assert output["prediction"] == "Hello, Abubakar"

    @pytest.mark.asyncio
    async def test_call_multiple_functions(self):
        with gr.Blocks() as demo:
            text = gr.Textbox()
            text2 = gr.Textbox()
            btn = gr.Button()
            btn.click(
                lambda x: "Hello, " + x,
                inputs=text,
                outputs=text,
            )
            text.change(
                lambda x: "Hi, " + x,
                inputs=text,
                outputs=text2,
            )

        output = await demo.call_function(0, ["World"])
        assert output["prediction"] == "Hello, World"
        output = demo("World")
        assert output == "Hello, World"

        output = await demo.call_function(1, ["World"])
        assert output["prediction"] == "Hi, World"
        output = demo("World", fn_index=1)  # fn_index must be a keyword argument
        assert output == "Hi, World"

    @pytest.mark.asyncio
    async def test_call_generator(self):
        def generator(x):
            for i in range(x):
                yield i

        with gr.Blocks() as demo:
            inp = gr.Number()
            out = gr.Number()
            btn = gr.Button()
            btn.click(
                generator,
                inputs=inp,
                outputs=out,
            )

        demo.queue()
        assert demo.config["enable_queue"]

        output = await demo.call_function(0, [3])
        assert output["prediction"] == 0
        output = await demo.call_function(0, [3], iterator=output["iterator"])
        assert output["prediction"] == 1
        output = await demo.call_function(0, [3], iterator=output["iterator"])
        assert output["prediction"] == 2
        output = await demo.call_function(0, [3], iterator=output["iterator"])
        assert output["prediction"] == gr.components._Keywords.FINISHED_ITERATING
        assert output["iterator"] is None
        output = await demo.call_function(0, [3], iterator=output["iterator"])
        assert output["prediction"] == 0

    @pytest.mark.asyncio
    async def test_call_both_generator_and_function(self):
        def generator(x):
            for i in range(x):
                yield i, x

        with gr.Blocks() as demo:
            inp = gr.Number()
            out1 = gr.Number()
            out2 = gr.Number()
            btn = gr.Button()
            inp.change(lambda x: x + x, inp, out1)
            btn.click(
                generator,
                inputs=inp,
                outputs=[out1, out2],
            )

        demo.queue()

        output = await demo.call_function(0, [2])
        assert output["prediction"] == 4
        output = await demo.call_function(0, [-1])
        assert output["prediction"] == -2

        output = await demo.call_function(1, [3])
        assert output["prediction"] == (0, 3)
        output = await demo.call_function(1, [3], iterator=output["iterator"])
        assert output["prediction"] == (1, 3)
        output = await demo.call_function(1, [3], iterator=output["iterator"])
        assert output["prediction"] == (2, 3)
        output = await demo.call_function(1, [3], iterator=output["iterator"])
        assert output["prediction"] == (gr.components._Keywords.FINISHED_ITERATING,) * 2
        assert output["iterator"] is None
        output = await demo.call_function(1, [3], iterator=output["iterator"])
        assert output["prediction"] == (0, 3)


class TestBatchProcessing:
    def test_raise_exception_if_batching_an_event_thats_not_queued(self):
        def trim(words, lens):
            trimmed_words = []
            for w, l in zip(words, lens):
                trimmed_words.append(w[: int(l)])
            return [trimmed_words]

        msg = "In order to use batching, the queue must be enabled."

        with pytest.raises(ValueError, match=msg):
            demo = gr.Interface(
                trim, ["textbox", "number"], ["textbox"], batch=True, max_batch_size=16
            )
            demo.launch(prevent_thread_lock=True)

        with pytest.raises(ValueError, match=msg):
            with gr.Blocks() as demo:
                with gr.Row():
                    word = gr.Textbox(label="word")
                    leng = gr.Number(label="leng")
                    output = gr.Textbox(label="Output")
                with gr.Row():
                    run = gr.Button()

                run.click(trim, [word, leng], output, batch=True, max_batch_size=16)
            demo.launch(prevent_thread_lock=True)

        with pytest.raises(ValueError, match=msg):
            with gr.Blocks() as demo:
                with gr.Row():
                    word = gr.Textbox(label="word")
                    leng = gr.Number(label="leng")
                    output = gr.Textbox(label="Output")
                with gr.Row():
                    run = gr.Button()

                run.click(
                    trim,
                    [word, leng],
                    output,
                    batch=True,
                    max_batch_size=16,
                    queue=False,
                )
            demo.queue()
            demo.launch(prevent_thread_lock=True)

    @pytest.mark.asyncio
    async def test_call_regular_function(self):
        def batch_fn(x):
            results = []
            for word in x:
                results.append("Hello " + word)
            return (results,)

        with gr.Blocks() as demo:
            text = gr.Textbox()
            btn = gr.Button()
            btn.click(batch_fn, inputs=text, outputs=text, batch=True)

        output = await demo.call_function(0, [["Adam", "Yahya"]])
        assert output["prediction"][0] == ["Hello Adam", "Hello Yahya"]
        output = demo("Abubakar")
        assert output == "Hello Abubakar"

    @pytest.mark.asyncio
    async def test_functions_multiple_parameters(self):
        def regular_fn(word1, word2):
            return len(word1) > len(word2)

        def batch_fn(words, lengths):
            comparisons = []
            trim_words = []
            for word, length in zip(words, lengths):
                trim_words.append(word[:length])
                comparisons.append(len(word) > length)
            return trim_words, comparisons

        with gr.Blocks() as demo:
            text1 = gr.Textbox()
            text2 = gr.Textbox()
            leng = gr.Number(precision=0)
            bigger = gr.Checkbox()
            btn1 = gr.Button("Check")
            btn2 = gr.Button("Trim")
            btn1.click(regular_fn, inputs=[text1, text2], outputs=bigger)
            btn2.click(
                batch_fn,
                inputs=[text1, leng],
                outputs=[text1, bigger],
                batch=True,
            )

        output = await demo.call_function(0, ["Adam", "Yahya"])
        assert output["prediction"] is False
        output = demo("Abubakar", "Abid")
        assert output

        output = await demo.call_function(1, [["Adam", "Mary"], [3, 5]])
        assert output["prediction"] == (
            ["Ada", "Mary"],
            [True, False],
        )
        output = demo("Abubakar", 3, fn_index=1)
        assert output == ["Abu", True]

    @pytest.mark.asyncio
    async def test_invalid_batch_generator(self):
        with pytest.raises(ValueError):

            def batch_fn(x):
                results = []
                for word in x:
                    results.append("Hello " + word)
                    yield (results,)

            with gr.Blocks() as demo:
                text = gr.Textbox()
                btn = gr.Button()
                btn.click(batch_fn, inputs=text, outputs=text, batch=True)

            await demo.process_api(0, [["Adam", "Yahya"]])

    @pytest.mark.asyncio
    async def test_exceeds_max_batch_size(self):
        with pytest.raises(ValueError):

            def batch_fn(x):
                results = []
                for word in x:
                    results.append("Hello " + word)
                return (results,)

            with gr.Blocks() as demo:
                text = gr.Textbox()
                btn = gr.Button()
                btn.click(
                    batch_fn, inputs=text, outputs=text, batch=True, max_batch_size=2
                )

            await demo.process_api(0, [["A", "B", "C"]])

    @pytest.mark.asyncio
    async def test_unequal_batch_sizes(self):
        with pytest.raises(ValueError):

            def batch_fn(x, y):
                results = []
                for word1, word2 in zip(x, y):
                    results.append("Hello " + word1 + word2)
                return (results,)

            with gr.Blocks() as demo:
                t1 = gr.Textbox()
                t2 = gr.Textbox()
                btn = gr.Button()
                btn.click(batch_fn, inputs=[t1, t2], outputs=t1, batch=True)

            await demo.process_api(0, [["A", "B", "C"], ["D", "E"]])


class TestSpecificUpdate:
    def test_without_update(self):
        with pytest.raises(KeyError):
            gr.Textbox.get_specific_update({"lines": 4})

    def test_with_update(self):
        specific_update = gr.Textbox.get_specific_update(
            {"lines": 4, "__type__": "update"}
        )
        assert specific_update == {
            "lines": 4,
            "max_lines": None,
            "placeholder": None,
            "label": None,
            "show_label": None,
            "visible": None,
            "value": gr.components._Keywords.NO_VALUE,
            "__type__": "update",
        }

    def test_with_generic_update(self):
        specific_update = gr.Video.get_specific_update(
            {"visible": True, "value": "test.mp4", "__type__": "generic_update"}
        )
        assert specific_update == {
            "source": None,
            "label": None,
            "show_label": None,
            "interactive": None,
            "visible": True,
            "value": "test.mp4",
            "__type__": "update",
        }


class TestRender:
    def test_duplicate_error(self):
        with pytest.raises(DuplicateBlockError):
            t = gr.Textbox()
            with gr.Blocks():
                t.render()
                gr.Number()
                t.render()

        with pytest.raises(DuplicateBlockError):
            with gr.Blocks():
                t = gr.Textbox()
                t.render()

        with pytest.raises(DuplicateBlockError):
            io = gr.Interface(lambda x: x, gr.Textbox(), gr.Textbox())
            with gr.Blocks():
                io.render()
                io.render()

        with pytest.raises(DuplicateBlockError):
            t = gr.Textbox()
            io = gr.Interface(lambda x: x, t, gr.Textbox())
            with gr.Blocks():
                io.render()
                t.render()

    def test_no_error(self):
        t = gr.Textbox()
        t2 = gr.Textbox()
        with gr.Blocks():
            t.render()
            t3 = t2.render()
        assert t2 == t3

        t = gr.Textbox()
        io = gr.Interface(lambda x: x, t, gr.Textbox())
        with gr.Blocks():
            io.render()
            gr.Textbox()

        io = gr.Interface(lambda x: x, gr.Textbox(), gr.Textbox())
        io2 = gr.Interface(lambda x: x, gr.Textbox(), gr.Textbox())
        with gr.Blocks():
            io.render()
            io3 = io2.render()
        assert io2 == io3


class TestCancel:
    @pytest.mark.skipif(
        sys.version_info < (3, 8),
        reason="Tasks dont have names in 3.7",
    )
    @pytest.mark.asyncio
    async def test_cancel_function(self, capsys):
        async def long_job():
            await asyncio.sleep(10)
            print("HELLO FROM LONG JOB")

        with gr.Blocks() as demo:
            button = gr.Button(value="Start")
            click = button.click(long_job, None, None)
            cancel = gr.Button(value="Cancel")
            cancel.click(None, None, None, cancels=[click])

        cancel_fun = demo.fns[-1].fn
        task = asyncio.create_task(long_job())
        task.set_name("foo_0")
        # If cancel_fun didn't cancel long_job the message would be printed to the console
        # The test would also take 10 seconds
        await asyncio.gather(task, cancel_fun("foo"), return_exceptions=True)
        captured = capsys.readouterr()
        assert "HELLO FROM LONG JOB" not in captured.out

    @pytest.mark.skipif(
        sys.version_info < (3, 8),
        reason="Tasks dont have names in 3.7",
    )
    @pytest.mark.asyncio
    async def test_cancel_function_with_multiple_blocks(self, capsys):
        async def long_job():
            await asyncio.sleep(10)
            print("HELLO FROM LONG JOB")

        with gr.Blocks() as demo1:
            textbox = gr.Textbox()
            button1 = gr.Button(value="Start")
            button1.click(lambda x: x, textbox, textbox)
        with gr.Blocks() as demo2:
            button2 = gr.Button(value="Start")
            click = button2.click(long_job, None, None)
            cancel = gr.Button(value="Cancel")
            cancel.click(None, None, None, cancels=[click])

        with gr.Blocks() as demo:
            with gr.Tab("Demo 1"):
                demo1.render()
            with gr.Tab("Demo 2"):
                demo2.render()

        cancel_fun = demo.fns[-1].fn

        task = asyncio.create_task(long_job())
        task.set_name("foo_1")
        await asyncio.gather(task, cancel_fun("foo"), return_exceptions=True)
        captured = capsys.readouterr()
        assert "HELLO FROM LONG JOB" not in captured.out

    def test_raise_exception_if_cancelling_an_event_thats_not_queued(self):
        def iteration(a):
            yield a

        msg = "In order to cancel an event, the queue for that event must be enabled!"
        with pytest.raises(ValueError, match=msg):
            gr.Interface(iteration, inputs=gr.Number(), outputs=gr.Number()).launch(
                prevent_thread_lock=True
            )

        with pytest.raises(ValueError, match=msg):
            with gr.Blocks() as demo:
                button = gr.Button(value="Predict")
                click = button.click(None, None, None)
                cancel = gr.Button(value="Cancel")
                cancel.click(None, None, None, cancels=[click])
            demo.launch(prevent_thread_lock=True)

        with pytest.raises(ValueError, match=msg):
            with gr.Blocks() as demo:
                button = gr.Button(value="Predict")
                click = button.click(None, None, None, queue=False)
                cancel = gr.Button(value="Cancel")
                cancel.click(None, None, None, cancels=[click])
            demo.queue().launch(prevent_thread_lock=True)


class TestEvery:
    def test_raise_exception_if_parameters_invalid(self):
        with pytest.raises(
            ValueError, match="Cannot run change event in a batch and every 0.5 seconds"
        ):
            with gr.Blocks():
                num = gr.Number()
                num.change(
                    lambda s: s + 1, inputs=[num], outputs=[num], every=0.5, batch=True
                )

        with pytest.raises(
            ValueError, match="Parameter every must be positive or None"
        ):
            with gr.Blocks():
                num = gr.Number()
                num.change(lambda s: s + 1, inputs=[num], outputs=[num], every=-0.1)

    @pytest.mark.asyncio
    async def test_every_does_not_block_queue(self):

        with gr.Blocks() as demo:
            num = gr.Number(value=0)
            name = gr.Textbox()
            greeting = gr.Textbox()
            button = gr.Button(value="Greet")
            name.change(lambda n: n + random.random(), num, num, every=0.5)
            button.click(lambda s: f"Hello, {s}!", name, greeting)
        app, _, _ = demo.queue(max_size=1).launch(prevent_thread_lock=True)
        client = TestClient(app)

        async with websockets.connect(
            f"{demo.local_url.replace('http', 'ws')}queue/join"
        ) as ws:
            completed = False
            while not completed:
                msg = json.loads(await ws.recv())
                if msg["msg"] == "send_data":
                    await ws.send(json.dumps({"data": [0], "fn_index": 0}))
                if msg["msg"] == "send_hash":
                    await ws.send(json.dumps({"fn_index": 0, "session_hash": "shdce"}))
                    status = client.get("/queue/status")
                    # If the continuous event got pushed to the queue, the size would be nonzero
                    # asserting false will terminate the test
                    if status.json()["queue_size"] != 0:
                        assert False
                    else:
                        break


def test_queue_enabled_for_fn():
    with gr.Blocks() as demo:
        input = gr.Textbox()
        output = gr.Textbox()
        number = gr.Number()
        button = gr.Button()
        button.click(lambda x: f"Hello, {x}!", input, output)
        button.click(lambda: 42, None, number, queue=True)

    assert not demo.queue_enabled_for_fn(0)
    assert demo.queue_enabled_for_fn(1)
    demo.queue()
    assert demo.queue_enabled_for_fn(0)
<<<<<<< HEAD
    assert demo.queue_enabled_for_fn(1)


@pytest.mark.asyncio
async def test_queue_when_using_auth():
    sleep_time = 5

    async def say_hello(name):
        await asyncio.sleep(sleep_time)
        return f"Hello {name}!"

    with gr.Blocks() as demo:
        _input = gr.Textbox()
        _output = gr.Textbox()
        button = gr.Button()
        button.click(say_hello, _input, _output)
    demo.queue()
    app, _, _ = demo.launch(auth=("abc", "123"), prevent_thread_lock=True)
    client = TestClient(app)

    resp = client.post(
        f"{demo.local_url}login", data={"username": "abc", "password": "123"}
    )
    assert resp.ok
    token = resp.cookies.get("access-token")
    assert token

    with pytest.raises(Exception) as e:
        async with websockets.connect(
            f"{demo.local_url.replace('http', 'ws')}queue/join",
        ) as ws:
            await ws.recv()
    assert e.type == websockets.InvalidStatusCode

    async def run_ws(_loop, _time):
        async with websockets.connect(
            f"{demo.local_url.replace('http', 'ws')}queue/join",
            extra_headers={"Cookie": f"access-token={token}"},
        ) as ws:
            while True:
                try:
                    msg = json.loads(await ws.recv())
                except websockets.ConnectionClosedOK:
                    break
                if msg["msg"] == "send_hash":
                    await ws.send(
                        json.dumps({"fn_index": 0, "session_hash": "enwpitpex2q"})
                    )
                if msg["msg"] == "send_data":
                    await ws.send(
                        json.dumps(
                            {
                                "data": ["123"],
                                "fn_index": 0,
                                "session_hash": "enwpitpex2q",
                            }
                        )
                    )
                    msg = json.loads(await ws.recv())
                    assert msg["msg"] == "process_starts"
                if msg["msg"] == "process_completed":
                    assert msg["success"]
                    assert msg["output"]["data"] == ["Hello 123!"]
                    assert _loop.time() > _time
                    break

    loop = asyncio.get_event_loop()
    tm = loop.time()
    group = asyncio.gather(
        *[run_ws(loop, tm + sleep_time * (i + 1) - 1) for i in range(5)]
    )
    await group


if __name__ == "__main__":
    unittest.main()
=======
    assert demo.queue_enabled_for_fn(1)
>>>>>>> 010827e2
<|MERGE_RESOLUTION|>--- conflicted
+++ resolved
@@ -904,83 +904,4 @@
     assert demo.queue_enabled_for_fn(1)
     demo.queue()
     assert demo.queue_enabled_for_fn(0)
-<<<<<<< HEAD
-    assert demo.queue_enabled_for_fn(1)
-
-
-@pytest.mark.asyncio
-async def test_queue_when_using_auth():
-    sleep_time = 5
-
-    async def say_hello(name):
-        await asyncio.sleep(sleep_time)
-        return f"Hello {name}!"
-
-    with gr.Blocks() as demo:
-        _input = gr.Textbox()
-        _output = gr.Textbox()
-        button = gr.Button()
-        button.click(say_hello, _input, _output)
-    demo.queue()
-    app, _, _ = demo.launch(auth=("abc", "123"), prevent_thread_lock=True)
-    client = TestClient(app)
-
-    resp = client.post(
-        f"{demo.local_url}login", data={"username": "abc", "password": "123"}
-    )
-    assert resp.ok
-    token = resp.cookies.get("access-token")
-    assert token
-
-    with pytest.raises(Exception) as e:
-        async with websockets.connect(
-            f"{demo.local_url.replace('http', 'ws')}queue/join",
-        ) as ws:
-            await ws.recv()
-    assert e.type == websockets.InvalidStatusCode
-
-    async def run_ws(_loop, _time):
-        async with websockets.connect(
-            f"{demo.local_url.replace('http', 'ws')}queue/join",
-            extra_headers={"Cookie": f"access-token={token}"},
-        ) as ws:
-            while True:
-                try:
-                    msg = json.loads(await ws.recv())
-                except websockets.ConnectionClosedOK:
-                    break
-                if msg["msg"] == "send_hash":
-                    await ws.send(
-                        json.dumps({"fn_index": 0, "session_hash": "enwpitpex2q"})
-                    )
-                if msg["msg"] == "send_data":
-                    await ws.send(
-                        json.dumps(
-                            {
-                                "data": ["123"],
-                                "fn_index": 0,
-                                "session_hash": "enwpitpex2q",
-                            }
-                        )
-                    )
-                    msg = json.loads(await ws.recv())
-                    assert msg["msg"] == "process_starts"
-                if msg["msg"] == "process_completed":
-                    assert msg["success"]
-                    assert msg["output"]["data"] == ["Hello 123!"]
-                    assert _loop.time() > _time
-                    break
-
-    loop = asyncio.get_event_loop()
-    tm = loop.time()
-    group = asyncio.gather(
-        *[run_ws(loop, tm + sleep_time * (i + 1) - 1) for i in range(5)]
-    )
-    await group
-
-
-if __name__ == "__main__":
-    unittest.main()
-=======
-    assert demo.queue_enabled_for_fn(1)
->>>>>>> 010827e2
+    assert demo.queue_enabled_for_fn(1)