--- conflicted
+++ resolved
@@ -606,13 +606,6 @@
         image_output = gr.Image(type="pil")
         processed_image = image_output.postprocess(PIL.Image.open(img.path))
         assert processed_image is not None
-<<<<<<< HEAD
-=======
-        if processed_image is not None:
-            processed = PIL.Image.open(cast(dict, processed_image).get("path", ""))
-            source = PIL.Image.open(img["path"])
-            assert processed.size == source.size
->>>>>>> 1e2d0e15
 
     def test_in_interface_as_output(self):
         """
