--- conflicted
+++ resolved
@@ -23,11 +23,7 @@
 
 There are three Gradio components here:
 
-<<<<<<< HEAD
 * A `Chatbot`, whose value stores the entire history of the conversation, as a list of response pairs between the user and bot.
-=======
-* A `Chatbot`, whose value stores the entire history of the conversation, as a list of response pairs between the user and bot. 
->>>>>>> 7a04ebe7
 * A `Textbox` where the user can type their message, and then hit enter/submit to trigger the chatbot response
 * A `Clear` button to clear the entire Chatbot history
 
@@ -55,11 +51,9 @@
 
 Of course, in practice, you would replace `bot()` with your own more complex function, which might call a pretrained model or an API, to generate a response.
 
-<<<<<<< HEAD
+Finally, we enable queuing by running `demo.queue()`, which is required for streaming intermediate outputs. You can try the improved chatbot by scrolling to the demo at the top of this page.
+
 ## Adding Markdown, Images, Audio, or Videos
-=======
-Finally, we enable queuing by running `demo.queue()`, which is required for streaming intermediate outputs. You can try the improved chatbot by scrolling to the demo at the top of this page.
->>>>>>> 7a04ebe7
 
 The `gr.Chatbot` component supports a subset of markdown including bold, italics, and code. For example, we could write a function that responds to a user's message, with a bold **That's cool!**, like this:
 
