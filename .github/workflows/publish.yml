name: publish
on:
  push:
    branches:
      - main

env:
  CI: true
  PNPM_CACHE_FOLDER: .pnpm-store
  NODE_OPTIONS: "--max-old-space-size=4096"
jobs:
  version_or_publish:
    runs-on: ubuntu-22.04
    steps:
      - name: checkout repo
        uses: actions/checkout@v4
        with:
          fetch-depth: 0
          persist-credentials: false
      - name: install dependencies
        uses: "gradio-app/gradio/.github/actions/install-all-deps@main"
        with:
          always_install_pnpm: true
<<<<<<< HEAD
          node_auth_token: ${{ secrets.NPM_TOKEN }}
          npm_token: ${{ secrets.NPM_TOKEN }}
=======
>>>>>>> f9f8adbb
          skip_build: 'false'
      - name: Build packages
        run: |
          . venv/bin/activate
<<<<<<< HEAD
          pip install build
=======
          pip install -U build hatch packaging>=23.2  # packaging>=23.2 is needed to build Lite due to https://github.com/pypa/hatch/issues/1381
>>>>>>> f9f8adbb
          pnpm --filter @gradio/client --filter @gradio/lite --filter @gradio/preview build
      - name: create and publish versions
        id: changesets
        uses: changesets/action@v1
        with:
          version: pnpm ci:version
          commit: "chore: update versions"
          title: "chore: update versions"
          publish: pnpm ci:publish
        env:
          NPM_TOKEN: ${{ secrets.NPM_TOKEN }}
          NODE_AUTH_TOKEN: ${{ secrets.NPM_TOKEN }}
          GITHUB_TOKEN: ${{ secrets.GRADIO_PAT }}
      - name: add label to skip chromatic build
        if: ${{ steps.changesets.outputs.pullRequestNumber != '' && steps.changesets.outputs.pullRequestNumber != 'undefined' }}
        run: gh pr edit "$PR_NUMBER" --add-label "no-visual-update"
        env:
          PR_NUMBER: ${{ steps.changesets.outputs.pullRequestNumber }}
          GITHUB_TOKEN: ${{ secrets.GRADIO_PAT }}
      - name: add label to run flaky tests
        if: ${{ steps.changesets.outputs.pullRequestNumber != '' && steps.changesets.outputs.pullRequestNumber != 'undefined' }}
        run: gh pr edit "$PR_NUMBER" --add-label "flaky-tests"
        env:
          PR_NUMBER: ${{ steps.changesets.outputs.pullRequestNumber }}
          GITHUB_TOKEN: ${{ secrets.GRADIO_PAT }}
      - name: add label to run backend tests on Windows
        if: ${{ steps.changesets.outputs.pullRequestNumber != '' && steps.changesets.outputs.pullRequestNumber != 'undefined' }}
        run: gh pr edit "$PR_NUMBER" --add-label "windows-tests"
        env:
          PR_NUMBER: ${{ steps.changesets.outputs.pullRequestNumber }}
          GITHUB_TOKEN: ${{ secrets.GRADIO_PAT }}
      - name: publish to pypi
        if: steps.changesets.outputs.hasChangesets != 'true'
        uses: "gradio-app/github/actions/publish-pypi@main"
        env:
          AWS_ACCESS_KEY_ID: ${{ secrets.AWSACCESSKEYID }}
          AWS_SECRET_ACCESS_KEY: ${{ secrets.AWSSECRETKEY }}
          AWS_DEFAULT_REGION: us-west-2
        with:
          user: __token__
          passwords: |
            gradio:${{ secrets.PYPI_API_TOKEN }}
            gradio_client:${{ secrets.PYPI_GRADIO_CLIENT_TOKEN }}
      - name: trigger spaces deploy workflow
        env:
          GITHUB_TOKEN: ${{ secrets.COMMENT_TOKEN }}
        run: gh workflow run deploy-spaces.yml<|MERGE_RESOLUTION|>--- conflicted
+++ resolved
@@ -21,20 +21,11 @@
         uses: "gradio-app/gradio/.github/actions/install-all-deps@main"
         with:
           always_install_pnpm: true
-<<<<<<< HEAD
-          node_auth_token: ${{ secrets.NPM_TOKEN }}
-          npm_token: ${{ secrets.NPM_TOKEN }}
-=======
->>>>>>> f9f8adbb
           skip_build: 'false'
       - name: Build packages
         run: |
           . venv/bin/activate
-<<<<<<< HEAD
-          pip install build
-=======
           pip install -U build hatch packaging>=23.2  # packaging>=23.2 is needed to build Lite due to https://github.com/pypa/hatch/issues/1381
->>>>>>> f9f8adbb
           pnpm --filter @gradio/client --filter @gradio/lite --filter @gradio/preview build
       - name: create and publish versions
         id: changesets
