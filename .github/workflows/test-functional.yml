--- conflicted
+++ resolved
@@ -72,11 +72,7 @@
         run: |
           . venv/bin/activate
           pnpm run test:ct
-<<<<<<< HEAD
-      - run: pnpm --filter @gradio/app test:browser:lite
-=======
       # - run: pnpm --filter @gradio/app test:browser:lite
->>>>>>> dff41095
       - name: do check
         if: always()
         uses: "gradio-app/github/actions/commit-status@main"
