import type {
	ApiData,
	ApiInfo,
	ClientOptions,
	Config,
	DuplicateOptions,
	EndpointInfo,
	JsApiData,
	SpaceStatus,
	Status,
	SubmitReturn,
	UploadResponse,
	client_return
} from "./types";
import { view_api } from "./utils/view_api";
import { upload_files } from "./utils/upload_files";
import { upload, FileData } from "./upload";
import { handle_blob } from "./utils/handle_blob";
import { post_data } from "./utils/post_data";
import { predict } from "./utils/predict";
import { duplicate } from "./utils/duplicate";
import { submit } from "./utils/submit";
import { RE_SPACE_NAME, process_endpoint } from "./helpers/api_info";
import {
	map_names_to_ids,
	resolve_config,
	get_jwt
} from "./helpers/init_helpers";
import { check_space_status } from "./helpers/spaces";
import { open_stream } from "./utils/stream";
import { API_INFO_ERROR_MSG, CONFIG_ERROR_MSG } from "./constants";

export class NodeBlob extends Blob {
	constructor(blobParts?: BlobPart[], options?: BlobPropertyBag) {
		super(blobParts, options);
	}
}

export class Client {
	app_reference: string;
	options: ClientOptions;

	config: Config | undefined;
	api_info: ApiInfo<JsApiData> | undefined;
	api_map: Record<string, number> = {};
	session_hash: string = Math.random().toString(36).substring(2);
	jwt: string | false = false;
	last_status: Record<string, Status["stage"]> = {};

	// streaming
	stream_status = { open: false };
	pending_stream_messages: Record<string, any[][]> = {};
	pending_diff_streams: Record<string, any[][]> = {};
	event_callbacks: Record<string, (data?: unknown) => Promise<void>> = {};
	unclosed_events: Set<string> = new Set();
	heartbeat_event: EventSource | null = null;

	fetch(input: RequestInfo | URL, init?: RequestInit): Promise<Response> {
		return fetch(input, init);
	}

<<<<<<< HEAD
	stream_factory(url: URL): EventSource | null {
		if (typeof window === "undefined" || typeof EventSource === "undefined") {
			import("eventsource")
				.then((EventSourceModule) => {
					return new EventSourceModule.default(url.toString());
				})
				.catch((error) =>
					console.error("Failed to load EventSource module:", error)
				);
		} else {
			return new EventSource(url.toString());
		}
		return null;
=======
	async stream(url: URL): Promise<EventSource> {
		if (typeof window === "undefined" || typeof EventSource === "undefined") {
			try {
				const EventSourceModule = await import("eventsource");
				return new EventSourceModule.default(url.toString()) as EventSource;
			} catch (error) {
				console.error("Failed to load EventSource module:", error);
				throw error;
			}
		} else {
			return new EventSource(url.toString());
		}
>>>>>>> 9ece050a
	}

	view_api: () => Promise<ApiInfo<JsApiData>>;
	upload_files: (
		root_url: string,
		files: (Blob | File)[],
		upload_id?: string
	) => Promise<UploadResponse>;
	upload: (
		file_data: FileData[],
		root_url: string,
		upload_id?: string,
		max_file_size?: number
	) => Promise<(FileData | null)[] | null>;
	handle_blob: (
		endpoint: string,
		data: unknown[],
		endpoint_info: EndpointInfo<ApiData | JsApiData>
	) => Promise<unknown[]>;
	post_data: (
		url: string,
		body: unknown,
		additional_headers?: any
	) => Promise<unknown[]>;
	submit: (
		endpoint: string | number,
		data: unknown[],
		event_data?: unknown,
		trigger_id?: number | null
	) => SubmitReturn;
	predict: (
		endpoint: string | number,
		data?: unknown[],
		event_data?: unknown
	) => Promise<unknown>;
<<<<<<< HEAD
	open_stream: () => void;
=======
	open_stream: () => Promise<void>;
>>>>>>> 9ece050a
	private resolve_config: (endpoint: string) => Promise<Config | undefined>;
	constructor(app_reference: string, options: ClientOptions = {}) {
		this.app_reference = app_reference;
		this.options = options;

		this.view_api = view_api.bind(this);
		this.upload_files = upload_files.bind(this);
		this.handle_blob = handle_blob.bind(this);
		this.post_data = post_data.bind(this);
		this.submit = submit.bind(this);
		this.predict = predict.bind(this);
		this.open_stream = open_stream.bind(this);
		this.resolve_config = resolve_config.bind(this);
		this.upload = upload.bind(this);
	}

	private async init(): Promise<void> {
		if (
			(typeof window === "undefined" || !("WebSocket" in window)) &&
			!global.WebSocket
		) {
			const ws = await import("ws");
			// @ts-ignore
			NodeBlob = (await import("node:buffer")).Blob;
			global.WebSocket = ws.WebSocket as unknown as typeof WebSocket;
		}

		try {
			await this._resolve_config().then(async ({ config }) => {
				if (config) {
					this.config = config;
					if (this.config && this.config.connect_heartbeat) {
						// connect to the heartbeat endpoint via GET request
						const heartbeat_url = new URL(
							`${this.config.root}/heartbeat/${this.session_hash}`
						);
<<<<<<< HEAD
						this.heartbeat_event = this.stream_factory(heartbeat_url); // Just connect to the endpoint without parsing the response. Ref: https://github.com/gradio-app/gradio/pull/7974#discussion_r1557717540
=======
						this.heartbeat_event = await this.stream(heartbeat_url); // Just connect to the endpoint without parsing the response. Ref: https://github.com/gradio-app/gradio/pull/7974#discussion_r1557717540
>>>>>>> 9ece050a

						if (this.config.space_id && this.options.hf_token) {
							this.jwt = await get_jwt(
								this.config.space_id,
								this.options.hf_token
							);
						}
					}
				}
			});
		} catch (e) {
			throw Error(CONFIG_ERROR_MSG + (e as Error).message);
		}

		this.api_info = await this.view_api();
		this.api_map = map_names_to_ids(this.config?.dependencies || []);
	}

	static async connect(
		app_reference: string,
		options: ClientOptions = {}
	): Promise<Client> {
		const client = new this(app_reference, options); // this refers to the class itself, not the instance
		await client.init();
		return client;
	}

	close(): void {
		this.heartbeat_event?.close();
	}

	static async duplicate(
		app_reference: string,
		options: DuplicateOptions = {}
	): Promise<Client> {
		return duplicate(app_reference, options);
	}

	private async _resolve_config(): Promise<any> {
		const { http_protocol, host, space_id } = await process_endpoint(
			this.app_reference,
			this.options.hf_token
		);

		const { status_callback } = this.options;
		let config: Config | undefined;

		try {
			config = await this.resolve_config(`${http_protocol}//${host}`);

			if (!config) {
				throw new Error(CONFIG_ERROR_MSG);
			}

			return this.config_success(config);
		} catch (e) {
			console.error(e);
			if (space_id) {
				check_space_status(
					space_id,
					RE_SPACE_NAME.test(space_id) ? "space_name" : "subdomain",
					this.handle_space_success
				);
			} else {
				if (status_callback)
					status_callback({
						status: "error",
						message: "Could not load this space.",
						load_status: "error",
						detail: "NOT_FOUND"
					});
			}
		}
	}

	private async config_success(
		_config: Config
	): Promise<Config | client_return> {
		this.config = _config;

		if (typeof window !== "undefined") {
			if (window.location.protocol === "https:") {
				this.config.root = this.config.root.replace("http://", "https://");
			}
		}

		if (this.config.auth_required) {
			return this.prepare_return_obj();
		}

		try {
			this.api_info = await this.view_api();
		} catch (e) {
			console.error(API_INFO_ERROR_MSG + (e as Error).message);
		}

		return this.prepare_return_obj();
	}

	async handle_space_success(status: SpaceStatus): Promise<Config | void> {
		const { status_callback } = this.options;
		if (status_callback) status_callback(status);
		if (status.status === "running") {
			try {
				this.config = await this._resolve_config();
				if (!this.config) {
					throw new Error(CONFIG_ERROR_MSG);
				}

				const _config = await this.config_success(this.config);

				return _config as Config;
			} catch (e) {
				console.error(e);
				if (status_callback) {
					status_callback({
						status: "error",
						message: "Could not load this space.",
						load_status: "error",
						detail: "NOT_FOUND"
					});
				}
			}
		}
	}

	public async component_server(
		component_id: number,
		fn_name: string,
		data: unknown[] | { binary: boolean; data: Record<string, any> }
	): Promise<unknown> {
		if (!this.config) {
			throw new Error(CONFIG_ERROR_MSG);
		}

		const headers: {
			Authorization?: string;
			"Content-Type"?: "application/json";
		} = {};

		const { hf_token } = this.options;
		const { session_hash } = this;

		if (hf_token) {
			headers.Authorization = `Bearer ${this.options.hf_token}`;
		}

		let root_url: string;
		let component = this.config.components.find(
			(comp) => comp.id === component_id
		);
		if (component?.props?.root_url) {
			root_url = component.props.root_url;
		} else {
			root_url = this.config.root;
		}

		let body: FormData | string;

		if ("binary" in data) {
			body = new FormData();
			for (const key in data.data) {
				if (key === "binary") continue;
				body.append(key, data.data[key]);
			}
			body.set("component_id", component_id.toString());
			body.set("fn_name", fn_name);
			body.set("session_hash", session_hash);
		} else {
			body = JSON.stringify({
				data: data,
				component_id,
				fn_name,
				session_hash
			});

			headers["Content-Type"] = "application/json";
		}

		if (hf_token) {
			headers.Authorization = `Bearer ${hf_token}`;
		}

		try {
			const response = await this.fetch(`${root_url}/component_server/`, {
				method: "POST",
				body: body,
				headers
			});

			if (!response.ok) {
				throw new Error(
					"Could not connect to component server: " + response.statusText
				);
			}

			const output = await response.json();
			return output;
		} catch (e) {
			console.warn(e);
		}
	}

	private prepare_return_obj(): client_return {
		return {
			config: this.config,
			predict: this.predict,
			submit: this.submit,
			view_api: this.view_api,
			component_server: this.component_server
		};
	}
}

/**
 * @deprecated This method will be removed in v1.0. Use `Client.connect()` instead.
 * Creates a client instance for interacting with Gradio apps.
 *
 * @param {string} app_reference - The reference or URL to a Gradio space or app.
 * @param {ClientOptions} options - Configuration options for the client.
 * @returns {Promise<Client>} A promise that resolves to a `Client` instance.
 */
export async function client(
	app_reference: string,
	options: ClientOptions = {}
): Promise<Client> {
	return await Client.connect(app_reference, options);
}

/**
 * @deprecated This method will be removed in v1.0. Use `Client.duplicate()` instead.
 * Creates a duplicate of a space and returns a client instance for the duplicated space.
 *
 * @param {string} app_reference - The reference or URL to a Gradio space or app to duplicate.
 * @param {DuplicateOptions} options - Configuration options for the client.
 * @returns {Promise<Client>} A promise that resolves to a `Client` instance.
 */
export async function duplicate_space(
	app_reference: string,
	options: DuplicateOptions
): Promise<Client> {
	return await Client.duplicate(app_reference, options);
}

export type ClientInstance = Client;<|MERGE_RESOLUTION|>--- conflicted
+++ resolved
@@ -59,21 +59,6 @@
 		return fetch(input, init);
 	}
 
-<<<<<<< HEAD
-	stream_factory(url: URL): EventSource | null {
-		if (typeof window === "undefined" || typeof EventSource === "undefined") {
-			import("eventsource")
-				.then((EventSourceModule) => {
-					return new EventSourceModule.default(url.toString());
-				})
-				.catch((error) =>
-					console.error("Failed to load EventSource module:", error)
-				);
-		} else {
-			return new EventSource(url.toString());
-		}
-		return null;
-=======
 	async stream(url: URL): Promise<EventSource> {
 		if (typeof window === "undefined" || typeof EventSource === "undefined") {
 			try {
@@ -86,7 +71,6 @@
 		} else {
 			return new EventSource(url.toString());
 		}
->>>>>>> 9ece050a
 	}
 
 	view_api: () => Promise<ApiInfo<JsApiData>>;
@@ -122,11 +106,7 @@
 		data?: unknown[],
 		event_data?: unknown
 	) => Promise<unknown>;
-<<<<<<< HEAD
-	open_stream: () => void;
-=======
 	open_stream: () => Promise<void>;
->>>>>>> 9ece050a
 	private resolve_config: (endpoint: string) => Promise<Config | undefined>;
 	constructor(app_reference: string, options: ClientOptions = {}) {
 		this.app_reference = app_reference;
@@ -163,11 +143,7 @@
 						const heartbeat_url = new URL(
 							`${this.config.root}/heartbeat/${this.session_hash}`
 						);
-<<<<<<< HEAD
-						this.heartbeat_event = this.stream_factory(heartbeat_url); // Just connect to the endpoint without parsing the response. Ref: https://github.com/gradio-app/gradio/pull/7974#discussion_r1557717540
-=======
 						this.heartbeat_event = await this.stream(heartbeat_url); // Just connect to the endpoint without parsing the response. Ref: https://github.com/gradio-app/gradio/pull/7974#discussion_r1557717540
->>>>>>> 9ece050a
 
 						if (this.config.space_id && this.options.hf_token) {
 							this.jwt = await get_jwt(
