--- conflicted
+++ resolved
@@ -30,11 +30,7 @@
 	export let handle_reset_value: () => void = () => {};
 	export let max_file_size: number | null = null;
 	export let upload: Client["upload"];
-<<<<<<< HEAD
-	export let stream_handler: Client["stream_factory"];
-=======
 	export let stream_handler: Client["stream"];
->>>>>>> 9ece050a
 
 	const dispatch = createEventDispatcher<{
 		change: FileData | null;
