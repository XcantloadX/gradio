--- conflicted
+++ resolved
@@ -1,10 +1,6 @@
 {
 	"name": "@gradio/gallery",
-<<<<<<< HEAD
-	"version": "0.15.0",
-=======
 	"version": "0.15.1",
->>>>>>> a91cb9c4
 	"description": "Gradio UI packages",
 	"type": "module",
 	"author": "",
