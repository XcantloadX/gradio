<svelte:options accessors={true} />

<script context="module" lang="ts">
	export { default as FilePreview } from "./shared/FilePreview.svelte";
	export { default as BaseFileUpload } from "./shared/FileUpload.svelte";
	export { default as BaseFile } from "./shared/File.svelte";
	export { default as BaseExample } from "./Example.svelte";
</script>

<script lang="ts">
	import type { Gradio, SelectData } from "@gradio/utils";
	import File from "./shared/File.svelte";
	import FileUpload from "./shared/FileUpload.svelte";
	import type { FileData } from "@gradio/client";
	import { Block, UploadText } from "@gradio/atoms";

	import { StatusTracker } from "@gradio/statustracker";
	import type { LoadingStatus } from "@gradio/statustracker";

	export let elem_id = "";
	export let elem_classes: string[] = [];
	export let visible = true;
	export let value: null | FileData | FileData[];

	export let interactive: boolean;
	export let root: string;
	export let label: string;
	export let show_label: boolean;
	export let height: number | undefined = undefined;

	export let _selectable = false;
	export let loading_status: LoadingStatus;
	export let container = true;
	export let scale: number | null = null;
	export let min_width: number | undefined = undefined;
	export let gradio: Gradio<{
		change: never;
		error: string;
		upload: never;
		clear: never;
		select: SelectData;
		clear_status: LoadingStatus;
	}>;
	export let file_count: string;
	export let file_types: string[] = ["file"];

	let old_value = value;
	$: if (JSON.stringify(old_value) !== JSON.stringify(value)) {
		gradio.dispatch("change");
		old_value = value;
	}

	let dragging = false;
	let pending_upload = false;
</script>

<Block
	{visible}
	variant={value === null ? "dashed" : "solid"}
	border_mode={dragging ? "focus" : "base"}
	padding={false}
	{elem_id}
	{elem_classes}
	{container}
	{scale}
	{min_width}
	allow_overflow={false}
>
	<StatusTracker
		autoscroll={gradio.autoscroll}
		i18n={gradio.i18n}
		{...loading_status}
		status={pending_upload
			? "generating"
			: loading_status?.status || "complete"}
		on:clear_status={() => gradio.dispatch("clear_status", loading_status)}
	/>
	{#if !interactive}
		<File
			on:select={({ detail }) => gradio.dispatch("select", detail)}
			selectable={_selectable}
			{value}
			{label}
			{show_label}
			{height}
			i18n={gradio.i18n}
		/>
	{:else}
		<FileUpload
			upload={gradio.client.upload}
<<<<<<< HEAD
			stream_handler={gradio.client.stream_factory}
=======
			stream_handler={gradio.client.stream}
>>>>>>> 9ece050a
			{label}
			{show_label}
			{value}
			{file_count}
			{file_types}
			selectable={_selectable}
			{root}
			{height}
			max_file_size={gradio.max_file_size}
			on:change={({ detail }) => {
				value = detail;
			}}
			on:drag={({ detail }) => (dragging = detail)}
			on:clear={() => gradio.dispatch("clear")}
			on:select={({ detail }) => gradio.dispatch("select", detail)}
			on:upload={() => gradio.dispatch("upload")}
			on:error={({ detail }) => {
				loading_status = loading_status || {};
				loading_status.status = "error";
				gradio.dispatch("error", detail);
			}}
			i18n={gradio.i18n}
		>
			<UploadText i18n={gradio.i18n} type="file" />
		</FileUpload>
	{/if}
</Block><|MERGE_RESOLUTION|>--- conflicted
+++ resolved
@@ -88,11 +88,7 @@
 	{:else}
 		<FileUpload
 			upload={gradio.client.upload}
-<<<<<<< HEAD
-			stream_handler={gradio.client.stream_factory}
-=======
 			stream_handler={gradio.client.stream}
->>>>>>> 9ece050a
 			{label}
 			{show_label}
 			{value}
