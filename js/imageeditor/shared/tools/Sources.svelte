--- conflicted
+++ resolved
@@ -26,11 +26,7 @@
 	export let mirror_webcam = true;
 	export let i18n: I18nFormatter;
 	export let upload: Client["upload"];
-<<<<<<< HEAD
-	export let stream_handler: Client["stream_factory"];
-=======
 	export let stream_handler: Client["stream"];
->>>>>>> 9ece050a
 
 	const { active_tool } = getContext<ToolContext>(TOOL_KEY);
 	const { pixi, dimensions, register_context, reset, editor_box } =
