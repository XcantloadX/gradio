--- conflicted
+++ resolved
@@ -69,12 +69,7 @@
 	$: components,
 		layout,
 		dependencies,
-<<<<<<< HEAD
-		root,
-		api_prefix,
-=======
 		root: root + app.api_prefix,
->>>>>>> 202c180d
 		app,
 		fill_height,
 		target,
@@ -83,7 +78,6 @@
 	$: {
 		ready = !!$_layout;
 	}
-<<<<<<< HEAD
 
 	async function run() {
 		await create_layout({
@@ -102,11 +96,6 @@
 	let api_docs_visible = search_params.get("view") === "api" && show_api;
 	let api_recorder_visible =
 		search_params.get("view") === "api-recorder" && show_api;
-=======
-	let params = new URLSearchParams(window.location.search);
-	let api_docs_visible = params.get("view") === "api" && show_api;
-	let api_recorder_visible = params.get("view") === "api-recorder" && show_api;
->>>>>>> 202c180d
 	function set_api_docs_visible(visible: boolean): void {
 		api_recorder_visible = false;
 		api_docs_visible = visible;
@@ -348,13 +337,8 @@
 				) {
 					await app.post_data(
 						// @ts-ignore
-<<<<<<< HEAD
-						`${app.config.root}/stream/${submit_map.get(dep_index).event_id()}`,
-						{ ...payload, session_hash: app.session_hash },
-=======
 						`${app.config.root + app.config.api_prefix}/stream/${submit_map.get(dep_index).event_id()}`,
 						{ ...payload, session_hash: app.session_hash }
->>>>>>> 202c180d
 					);
 					return;
 				}
@@ -646,13 +630,8 @@
 					if (submit_map.has(dep_id)) {
 						app.post_data(
 							// @ts-ignore
-<<<<<<< HEAD
-							`${app.config.root}/stream/${submit_map.get(dep_id).event_id()}/close`,
-							{},
-=======
 							`${app.config.root + app.config.api_prefix}/stream/${submit_map.get(dep_id).event_id()}/close`,
 							{}
->>>>>>> 202c180d
 						);
 					}
 				});
