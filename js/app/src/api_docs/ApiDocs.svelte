<script lang="ts">
	import { onMount, createEventDispatcher } from "svelte";
	import type { ComponentMeta, Dependency } from "../components/types";
	import { post_data } from "@gradio/client";
	import NoApi from "./NoApi.svelte";
	import type { client } from "@gradio/client";

	import { represent_value } from "./utils";

	import ApiBanner from "./ApiBanner.svelte";
	import ResponseObject from "./ResponseObject.svelte";
	import InstallSnippet from "./InstallSnippet.svelte";
	import CodeSnippets from "./CodeSnippets.svelte";

	import TryButton from "./TryButton.svelte";
	import python from "./img/python.svg";
	import javascript from "./img/javascript.svg";

	export let instance_map: {
		[id: number]: ComponentMeta;
	};
	export let dependencies: Array<Dependency>;
	export let root: string;
	export let app: Awaited<ReturnType<typeof client>>;

	if (root === "") {
		root = location.protocol + "//" + location.host + location.pathname;
	}
	if (!root.endsWith("/")) {
		root += "/";
	}

	let current_language: "python" | "javascript" = "python";

	const langs = [
		["python", python],
		["javascript", javascript]
	] as const;

	let is_running = false;

	let dependency_inputs = dependencies.map((dependency) =>
		dependency.inputs.map((_id) => {
			let default_data = instance_map[_id].documentation?.example_data;
			if (default_data === undefined) {
				default_data = "";
			} else if (typeof default_data === "object") {
				default_data = JSON.stringify(default_data);
			}
			return default_data;
		})
	);

	let dependency_outputs: any[][] = dependencies.map(
		(dependency) => new Array(dependency.outputs.length)
	);

	let dependency_failures: boolean[][] = dependencies.map((dependency) =>
		new Array(dependency.inputs.length).fill(false)
	);

	async function get_info() {
		let response = await fetch(root + "info");
		let data = await response.json();
		return data;
	}
	async function get_js_info() {
		let js_api_info = await app.view_api();
		return js_api_info;
	}

	let info: {
		named_endpoints: any;
		unnamed_endpoints: any;
	};

	let js_info: Record<string, any>;

	get_info()
		.then((data) => (info = data))
		.catch((err) => console.log(err));

	get_js_info().then((js_api_info) => (js_info = js_api_info));

	const run = async (index: number) => {
		is_running = true;
		let dependency = dependencies[index];
		let attempted_component_index = 0;
		try {
			var inputs = dependency_inputs[index].map((input_val, i) => {
				attempted_component_index = i;
				let component = instance_map[dependency.inputs[i]];
				input_val = represent_value(
					input_val,
					component.documentation?.type?.input_payload ||
						component.documentation?.type?.payload
				);
				dependency_failures[index][attempted_component_index] = false;
				return input_val;
			});
		} catch (err) {
			dependency_failures[index][attempted_component_index] = true;
			is_running = false;
			return;
		}
		let [response, status_code] = await post_data(
			`${root}run/${dependency.api_name}`,
			{
				data: inputs
			}
		);
		is_running = false;
		if (status_code == 200) {
			dependency_outputs[index] = response.data.map(
				(output_val: any, i: number) => {
					let component = instance_map[dependency.outputs[i]];

					return represent_value(
						output_val,
						component.documentation?.type?.response_object ||
							component.documentation?.type?.payload,
						"js"
					);
				}
			);
		} else {
			dependency_failures[index] = new Array(
				dependency_failures[index].length
			).fill(true);
		}
	};

	onMount(() => {
		document.body.style.overflow = "hidden";
		return () => {
			document.body.style.overflow = "auto";
		};
	});
</script>

{#if info}
	{#if Object.keys(info.named_endpoints).length + Object.keys(info.unnamed_endpoints).length}
		<ApiBanner
			on:close
			{root}
			api_count={Object.keys(info.named_endpoints).length +
				Object.keys(info.unnamed_endpoints).length}
		/>
		<div class="docs-wrap">
			<div class="client-doc">
<<<<<<< HEAD
				Use the <a
					href="https://pypi.org/project/gradio-client/"
					target="_blank"><code class="library">gradio_client</code></a
				> Python library to query the demo via API.
=======
				<h2>
					Use the <a
						href="https://gradio.app/docs/#python-client"
						target="_blank"><code class="library">gradio_client</code></a
					>
					Python library or the
					<a href="https://gradio.app/docs/#javascript-client" target="_blank"
						><code class="library">@gradio/client</code></a
					> Javascript package to query the demo via API.
				</h2>
>>>>>>> f0b88624
			</div>
			<div class="endpoint">
				<div class="snippets">
					{#each langs as [language, img]}
						<li
							class="snippet
							{current_language === language ? 'current-lang' : 'inactive-lang'}"
							on:click={() => (current_language = language)}
						>
							<img src={img} alt="" />
							{language}
						</li>
					{/each}
				</div>
				<InstallSnippet {current_language} />

				{#if Object.keys(info.named_endpoints).length}
					<h2 class="header">Named Endpoints</h2>
				{/if}

				{#each dependencies as dependency, dependency_index}
					{#if dependency.api_name}
						<div class="endpoint-container">
							<CodeSnippets
								named={true}
								endpoint_parameters={info.named_endpoints[
									"/" + dependency.api_name
								].parameters}
								js_parameters={js_info.named_endpoints[
									"/" + dependency.api_name
								].parameters}
								{instance_map}
								{dependency}
								{dependency_index}
								{current_language}
								{root}
								{dependency_inputs}
								{dependencies}
								{dependency_failures}
							/>

							<!-- <TryButton
							named={true}
							{dependency_index}
							{run}
						/> -->

							<ResponseObject
								named={true}
								endpoint_returns={info.named_endpoints[
									"/" + dependency.api_name
								].returns}
								js_returns={js_info.named_endpoints["/" + dependency.api_name]
									.returns}
								{instance_map}
								{dependency}
								{dependency_index}
								{is_running}
								{dependency_outputs}
								{root}
								{current_language}
							/>
						</div>
					{/if}
				{/each}

				{#if Object.keys(info.unnamed_endpoints).length}
					<h2 class="header">Unnamed Endpoints</h2>
				{/if}

				{#each dependencies as dependency, dependency_index}
					{#if info.unnamed_endpoints[dependency_index]}
						<div class="endpoint-container">
							<CodeSnippets
								named={false}
								endpoint_parameters={info.unnamed_endpoints[dependency_index]
									.parameters}
								js_parameters={js_info.unnamed_endpoints[dependency_index]
									.parameters}
								{instance_map}
								{dependency}
								{dependency_index}
								{current_language}
								{root}
								{dependency_inputs}
								{dependencies}
								{dependency_failures}
							/>

							<!-- <TryButton 
						named={false}
						{dependency_index}
						{run}
					/> -->

							<ResponseObject
								named={false}
								endpoint_returns={info.unnamed_endpoints[dependency_index]
									.returns}
								js_returns={js_info.unnamed_endpoints[dependency_index].returns}
								{instance_map}
								{dependency}
								{dependency_index}
								{is_running}
								{dependency_outputs}
								{current_language}
								{root}
							/>
						</div>
					{/if}
				{/each}
			</div>
		</div>
	{:else}
		<NoApi {root} on:close />
	{/if}
{/if}

<style>
	.docs-wrap {
		display: flex;
		flex-direction: column;
		gap: var(--spacing-xxl);
		padding: var(--size-6);
	}

	.endpoint {
		border-radius: var(--radius-md);
		background: var(--background-fill-primary);
		font-size: var(--text-md);
	}

	.client-doc {
		font-size: var(--text-lg);
	}

	.library {
		border: 1px solid var(--border-color-accent);
		border-radius: var(--radius-sm);
		background: var(--color-accent-soft);
		padding-right: var(--size-1);
		padding-bottom: var(--size-1);
		padding-left: var(--size-1);
		color: var(--color-accent);
	}

	.snippets {
		display: flex;
		align-items: center;
		margin-bottom: var(--size-4);
	}

	.snippets > * + * {
		margin-left: var(--size-2);
	}

	.snippet {
		display: flex;
		align-items: center;
		border: 1px solid var(--border-color-primary);

		border-radius: var(--radius-md);
		padding: var(--size-1) var(--size-1-5);
		color: var(--body-text-color-subdued);
		color: var(--body-text-color);
		line-height: 1;
		user-select: none;
		text-transform: capitalize;
	}

	.current-lang {
		border: 1px solid var(--body-text-color-subdued);
		color: var(--body-text-color);
	}

	.inactive-lang {
		cursor: pointer;
		color: var(--body-text-color-subdued);
	}

	.inactive-lang:hover,
	.inactive-lang:focus {
		box-shadow: var(--shadow-drop);
		color: var(--body-text-color);
	}

	.snippet img {
		margin-right: var(--size-1-5);
		width: var(--size-3);
	}

	.header {
		margin-top: var(--size-6);
		margin-bottom: var(--size-3);
		font-size: var(--text-xl);
	}

	.endpoint-container {
		margin-top: var(--size-3);
		margin-bottom: var(--size-3);
		border: 1px solid var(--border-color-primary);
		border-radius: var(--radius-xl);
		padding: var(--size-3);
		padding-top: 0;
	}
</style><|MERGE_RESOLUTION|>--- conflicted
+++ resolved
@@ -34,7 +34,7 @@
 
 	const langs = [
 		["python", python],
-		["javascript", javascript]
+		["javascript", javascript],
 	] as const;
 
 	let is_running = false;
@@ -106,7 +106,7 @@
 		let [response, status_code] = await post_data(
 			`${root}run/${dependency.api_name}`,
 			{
-				data: inputs
+				data: inputs,
 			}
 		);
 		is_running = false;
@@ -148,23 +148,13 @@
 		/>
 		<div class="docs-wrap">
 			<div class="client-doc">
-<<<<<<< HEAD
-				Use the <a
-					href="https://pypi.org/project/gradio-client/"
-					target="_blank"><code class="library">gradio_client</code></a
-				> Python library to query the demo via API.
-=======
-				<h2>
-					Use the <a
-						href="https://gradio.app/docs/#python-client"
-						target="_blank"><code class="library">gradio_client</code></a
-					>
-					Python library or the
-					<a href="https://gradio.app/docs/#javascript-client" target="_blank"
-						><code class="library">@gradio/client</code></a
-					> Javascript package to query the demo via API.
-				</h2>
->>>>>>> f0b88624
+				Use the <a href="https://gradio.app/docs/#python-client" target="_blank"
+					><code class="library">gradio_client</code></a
+				>
+				Python library or the
+				<a href="https://gradio.app/docs/#javascript-client" target="_blank"
+					><code class="library">@gradio/client</code></a
+				> Javascript package to query the demo via API.
 			</div>
 			<div class="endpoint">
 				<div class="snippets">
