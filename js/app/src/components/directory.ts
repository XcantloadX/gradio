export const component_map = {
<<<<<<< HEAD
	accordion: () => import("./Accordion"),
	annotatedimage: () => import("./AnnotatedImage"),
	audio: () => import("./Audio"),
	box: () => import("./Box"),
	button: () => import("./Button"),
	chatbot: () => import("./Chatbot"),
	checkbox: () => import("./Checkbox"),
	checkboxgroup: () => import("./CheckboxGroup"),
	code: () => import("./Code"),
	colorpicker: () => import("./ColorPicker"),
	column: () => import("./Column"),
	dataframe: () => import("./DataFrame"),
	dataset: () => import("./Dataset"),
	dropdown: () => import("./Dropdown"),
	file: () => import("./File"),
	form: () => import("./Form"),
	gallery: () => import("./Gallery"),
	group: () => import("./Group"),
	highlightedtext: () => import("./HighlightedText"),
	html: () => import("./HTML"),
	image: () => import("./Image"),
	interpretation: () => import("./Interpretation"),
	json: () => import("./Json"),
	label: () => import("./Label"),
	markdown: () => import("./Markdown"),
	model3d: () => import("./Model3D"),
	number: () => import("./Number"),
	plot: () => import("./Plot"),
	radio: () => import("./Radio"),
	row: () => import("./Row"),
	slider: () => import("./Slider"),
	state: () => import("./State"),
	statustracker: () => import("./StatusTracker"),
	tabs: () => import("./Tabs"),
	tabitem: () => import("./TabItem"),
	textbox: () => import("./Textbox"),
	uploadbutton: () => import("./UploadButton"),
	video: () => import("./Video")
=======
	accordion: {
		static: () => import("@gradio/accordion/static")
	},
	annotatedimage: {
		static: () => import("@gradio/annotatedimage/static")
	},
	audio: {
		static: () => import("@gradio/audio/static"),
		interactive: () => import("@gradio/audio/interactive")
	},
	box: {
		static: () => import("@gradio/box/static")
	},
	button: {
		static: () => import("@gradio/button/static")
	},
	chatbot: {
		static: () => import("@gradio/chatbot/static")
	},
	checkbox: {
		static: () => import("@gradio/checkbox/static"),
		interactive: () => import("@gradio/checkbox/interactive")
	},
	checkboxgroup: {
		static: () => import("@gradio/checkboxgroup/static"),
		interactive: () => import("@gradio/checkboxgroup/interactive")
	},
	code: {
		static: () => import("@gradio/code/static"),
		interactive: () => import("@gradio/code/interactive")
	},
	colorpicker: {
		static: () => import("@gradio/colorpicker/static"),
		interactive: () => import("@gradio/colorpicker/interactive")
	},
	column: {
		static: () => import("@gradio/column/static")
	},
	dataframe: {
		static: () => import("@gradio/dataframe/static"),
		interactive: () => import("@gradio/dataframe/interactive")
	},
	dataset: {
		static: () => import("./Dataset")
	},
	dropdown: {
		static: () => import("@gradio/dropdown/static"),
		interactive: () => import("@gradio/dropdown/interactive")
	},
	file: {
		static: () => import("@gradio/file/static"),
		interactive: () => import("@gradio/file/interactive")
	},
	form: {
		static: () => import("@gradio/form/static")
	},
	gallery: {
		static: () => import("@gradio/gallery/static")
	},
	group: {
		static: () => import("@gradio/group/static")
	},
	highlightedtext: {
		static: () => import("@gradio/highlightedtext/static")
	},
	html: {
		static: () => import("@gradio/html/static")
	},
	image: {
		static: () => import("@gradio/image/static"),
		interactive: () => import("@gradio/image/interactive")
	},
	interpretation: {
		static: () => import("./Interpretation"),
		interactive: () => import("./Interpretation")
	},
	json: {
		static: () => import("@gradio/json/static")
	},
	label: {
		static: () => import("@gradio/label/static")
	},
	markdown: {
		static: () => import("@gradio/markdown/static")
	},
	model3d: {
		static: () => import("@gradio/model3d/static"),
		interactive: () => import("@gradio/model3d/interactive")
	},
	number: {
		static: () => import("@gradio/number/static"),
		interactive: () => import("@gradio/number/interactive")
	},
	plot: {
		static: () => import("@gradio/plot/static")
	},
	radio: {
		static: () => import("@gradio/radio/static"),
		interactive: () => import("@gradio/radio/interactive")
	},
	row: {
		static: () => import("@gradio/row/static")
	},
	slider: {
		static: () => import("@gradio/slider/static"),
		interactive: () => import("@gradio/slider/interactive")
	},
	state: {
		static: () => import("./State")
	},
	statustracker: {
		static: () => import("@gradio/statustracker/static")
	},
	tabs: {
		static: () => import("@gradio/tabs/static")
	},
	tabitem: {
		static: () => import("@gradio/tabitem/static")
	},
	textbox: {
		static: () => import("@gradio/textbox/static"),
		interactive: () => import("@gradio/textbox/interactive")
	},
	timeseries: {
		static: () => import("@gradio/timeseries/static"),
		interactive: () => import("@gradio/timeseries/interactive")
	},
	uploadbutton: {
		static: () => import("@gradio/uploadbutton/static"),
		interactive: () => import("@gradio/uploadbutton/interactive")
	},
	video: {
		static: () => import("@gradio/video/static"),
		interactive: () => import("@gradio/video/interactive")
	}
>>>>>>> 1dc797ad
};<|MERGE_RESOLUTION|>--- conflicted
+++ resolved
@@ -1,44 +1,4 @@
 export const component_map = {
-<<<<<<< HEAD
-	accordion: () => import("./Accordion"),
-	annotatedimage: () => import("./AnnotatedImage"),
-	audio: () => import("./Audio"),
-	box: () => import("./Box"),
-	button: () => import("./Button"),
-	chatbot: () => import("./Chatbot"),
-	checkbox: () => import("./Checkbox"),
-	checkboxgroup: () => import("./CheckboxGroup"),
-	code: () => import("./Code"),
-	colorpicker: () => import("./ColorPicker"),
-	column: () => import("./Column"),
-	dataframe: () => import("./DataFrame"),
-	dataset: () => import("./Dataset"),
-	dropdown: () => import("./Dropdown"),
-	file: () => import("./File"),
-	form: () => import("./Form"),
-	gallery: () => import("./Gallery"),
-	group: () => import("./Group"),
-	highlightedtext: () => import("./HighlightedText"),
-	html: () => import("./HTML"),
-	image: () => import("./Image"),
-	interpretation: () => import("./Interpretation"),
-	json: () => import("./Json"),
-	label: () => import("./Label"),
-	markdown: () => import("./Markdown"),
-	model3d: () => import("./Model3D"),
-	number: () => import("./Number"),
-	plot: () => import("./Plot"),
-	radio: () => import("./Radio"),
-	row: () => import("./Row"),
-	slider: () => import("./Slider"),
-	state: () => import("./State"),
-	statustracker: () => import("./StatusTracker"),
-	tabs: () => import("./Tabs"),
-	tabitem: () => import("./TabItem"),
-	textbox: () => import("./Textbox"),
-	uploadbutton: () => import("./UploadButton"),
-	video: () => import("./Video")
-=======
 	accordion: {
 		static: () => import("@gradio/accordion/static")
 	},
@@ -162,10 +122,6 @@
 		static: () => import("@gradio/textbox/static"),
 		interactive: () => import("@gradio/textbox/interactive")
 	},
-	timeseries: {
-		static: () => import("@gradio/timeseries/static"),
-		interactive: () => import("@gradio/timeseries/interactive")
-	},
 	uploadbutton: {
 		static: () => import("@gradio/uploadbutton/static"),
 		interactive: () => import("@gradio/uploadbutton/interactive")
@@ -174,5 +130,4 @@
 		static: () => import("@gradio/video/static"),
 		interactive: () => import("@gradio/video/interactive")
 	}
->>>>>>> 1dc797ad
 };