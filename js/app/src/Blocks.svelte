--- conflicted
+++ resolved
@@ -10,11 +10,7 @@
 	import type {
 		ComponentMeta,
 		Dependency,
-		LayoutNode,
-<<<<<<< HEAD
-		Documentation
-=======
->>>>>>> 502f1015
+		LayoutNode
 	} from "./components/types";
 	import { setupi18n } from "./i18n";
 	import Render from "./Render.svelte";
@@ -26,7 +22,6 @@
 
 	import logo from "./images/logo.svg";
 	import api_logo from "./api_docs/img/api-logo.svg";
-	import { EffectWrapper } from "babylonjs";
 
 	setupi18n();
 
@@ -635,8 +630,6 @@
 		target.addEventListener("gradio", (e: Event) => {
 			if (!isCustomEvent(e)) throw new Error("not a custom event");
 
-			console.log(e, target_map);
-
 			const { id, event, data } = e.detail;
 
 			if (event === "share") {
