import { test, expect } from "@gradio/tootils";
import { chromium } from "playwright";

test("test inputs", async ({ page }) => {
	const browser = await chromium.launch();
	const context = await browser.newContext({
		permissions: ["camera"]
	});
	context.grantPermissions(["camera"]);

	const textbox = await page.getByLabel("Textbox").nth(0);
	await expect(textbox).toHaveValue("Lorem ipsum");

	await textbox.fill("hello world");
	await expect(textbox).toHaveValue("hello world");

	const textbox2 = await page.getByLabel("Textbox 2");
	await textbox2.fill("hello world");
	await expect(textbox2).toHaveValue("hello world");

	const number = await page.getByLabel("Number").first();
	await expect(number).toHaveValue("42");
	await number.fill("10");
	await expect(number).toHaveValue("10");

	// Image Input
	const image = await page.locator("input").nth(10);
	await image.setInputFiles("./test/files/cheetah1.jpg");

	const uploaded_image = await page.locator("img").nth(0);
	const image_data = await uploaded_image.getAttribute("src");
	await expect(image_data).toBeTruthy();

	// Image Input w/ Cropper
	const image_cropper = await page.locator("input").nth(10);
	await image_cropper.setInputFiles("./test/files/cheetah1.jpg");

	const uploaded_image_cropper = await page.locator("img").nth(0);
	const image_data_cropper = await uploaded_image_cropper.getAttribute("src");
<<<<<<< HEAD
	await expect(image_data_cropper).toContain("cheetah1.jpg");
=======
	await expect(image_data_cropper).toBeTruthy();
>>>>>>> dff41095

	// Image Input w/ Webcam
	await page.getByRole("button", { name: "Click to Access Webcam" }).click();
	await page.getByRole("button", { name: "select input source" }).click();
	expect(await page.getByText("fake_device_0")).toBeTruthy();
});

test("test outputs", async ({ page }) => {
	const submit_button = await page.locator("button", { hasText: /Submit/ });

	await submit_button.click();

	const textbox = await page.getByLabel("Textbox").nth(2);
	await expect(textbox).toHaveValue(", selected:foo, bar");

	const label = await page.getByTestId("label");
	await expect(label).toContainText(
		`  Label positive  positive  74%  negative  26%  neutral  0%`
	);

	const highlight_text_color_map = await page
		.getByTestId("highlighted-text")
		.nth(0);
	const highlight_text_legend = await page
		.getByTestId("highlighted-text")
		.nth(1);
	await expect(highlight_text_color_map).toContainText(
		"  HighlightedText  The art quick brown adj fox nn jumped vrb testing testing testing  over prp the art testing  lazy adj dogs nn . punc test 0 test 0 test 1 test 1 test 2 test 2 test 3 test 3 test 4 test 4 test 5 test 5 test 6 test 6 test 7 test 7 test 8 test 8 test 9 test 9"
	);
	await expect(highlight_text_legend).toContainText(
		"The testing testing testing over the testing lazy dogs . test test test test test test test test test test test test test test test test test test test test"
	);

	const json = await page.locator("data-testid=json");
	await expect(json).toContainText(`{
        items:  {
        item:  [
        0:  {
        id:  "0001",
        type:  null,
        is_good:  false,
        ppu:  0.55,
        batters:  {
        batter:  expand 4 children
        },
        topping:  [
        0:  {+2 items} ,
        1:  {+2 items} ,
        2:  {+2 items} ,
        3:  {+2 items} ,
        4:  {+2 items} ,
        5:  {+2 items} ,
        6:  {+2 items}
        ]
        }
        ]
        }
        }`);

	const image = page.locator("img").nth(0);
	const image_data = await image.getAttribute("src");
	expect(image_data).toBeTruthy();

	const audio = page.getByTestId("unlabelled-audio");
	expect(audio).toBeTruthy();

	const controls = page.getByTestId("waveform-controls");
	await expect(controls).toBeVisible();
});<|MERGE_RESOLUTION|>--- conflicted
+++ resolved
@@ -37,11 +37,7 @@
 
 	const uploaded_image_cropper = await page.locator("img").nth(0);
 	const image_data_cropper = await uploaded_image_cropper.getAttribute("src");
-<<<<<<< HEAD
-	await expect(image_data_cropper).toContain("cheetah1.jpg");
-=======
 	await expect(image_data_cropper).toBeTruthy();
->>>>>>> dff41095
 
 	// Image Input w/ Webcam
 	await page.getByRole("button", { name: "Click to Access Webcam" }).click();
