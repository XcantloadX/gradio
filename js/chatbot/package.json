--- conflicted
+++ resolved
@@ -1,10 +1,6 @@
 {
 	"name": "@gradio/chatbot",
-<<<<<<< HEAD
-	"version": "0.20.1",
-=======
 	"version": "0.21.0",
->>>>>>> a91cb9c4
 	"description": "Gradio UI packages",
 	"type": "module",
 	"author": "",
