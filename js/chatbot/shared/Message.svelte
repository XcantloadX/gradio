<script lang="ts">
	import { is_component_message, is_last_bot_message } from "../shared/utils";
	import { File } from "@gradio/icons";
	import { Image } from "@gradio/image/shared";
	import Component from "./Component.svelte";
	import type { FileData, Client } from "@gradio/client";
	import type { NormalisedMessage } from "../types";
	import MessageBox from "./MessageBox.svelte";
	import { MarkdownCode as Markdown } from "@gradio/markdown-code";
	import type { I18nFormatter } from "js/core/src/gradio_helper";
	import type { ComponentType, SvelteComponent } from "svelte";
	import ButtonPanel from "./ButtonPanel.svelte";

	export let value: NormalisedMessage[];
	export let avatar_img: FileData | null;
	export let opposite_avatar_img: FileData | null = null;
	export let role = "user";
	export let messages: NormalisedMessage[] = [];
	export let layout: "bubble" | "panel";
	export let render_markdown: boolean;
	export let latex_delimiters: {
		left: string;
		right: string;
		display: boolean;
	}[];
	export let sanitize_html: boolean;
	export let selectable: boolean;
	export let _fetch: typeof fetch;
	export let rtl: boolean;
	export let dispatch: any;
	export let i18n: I18nFormatter;
	export let line_breaks: boolean;
	export let upload: Client["upload"];
	export let target: HTMLElement | null;
	export let root: string;
	export let theme_mode: "light" | "dark" | "system";
	export let _components: Record<string, ComponentType<SvelteComponent>>;
	export let i: number;
	export let show_copy_button: boolean;
	export let generating: boolean;
	export let show_like: boolean;
	export let show_edit: boolean;
	export let show_retry: boolean;
	export let show_undo: boolean;
	export let msg_format: "tuples" | "messages";
	export let handle_action: (selected: string | null) => void;
	export let scroll: () => void;
	export let allow_file_downloads: boolean;
<<<<<<< HEAD
	export let in_edit_mode: boolean;
	export let edit_message: string;
=======
	export let display_consecutive_in_same_bubble: boolean;
>>>>>>> dc87afec

	function handle_select(i: number, message: NormalisedMessage): void {
		dispatch("select", {
			index: message.index,
			value: message.content
		});
	}

	function get_message_label_data(message: NormalisedMessage): string {
		if (message.type === "text") {
			return message.content;
		} else if (
			message.type === "component" &&
			message.content.component === "file"
		) {
			if (Array.isArray(message.content.value)) {
				return `file of extension type: ${message.content.value[0].orig_name?.split(".").pop()}`;
			}
			return (
				`file of extension type: ${message.content.value?.orig_name?.split(".").pop()}` +
				(message.content.value?.orig_name ?? "")
			);
		}
		return `a component of type ${message.content.component ?? "unknown"}`;
	}

	type ButtonPanelProps = {
		handle_action: (selected: string | null) => void;
		likeable: boolean;
		show_retry: boolean;
		show_undo: boolean;
		show_edit: boolean;
		in_edit_mode: boolean;
		generating: boolean;
		show_copy_button: boolean;
		message: NormalisedMessage[] | NormalisedMessage;
		position: "left" | "right";
		layout: "bubble" | "panel";
		avatar: FileData | null;
		dispatch: any;
	};

	let button_panel_props: ButtonPanelProps;
	$: button_panel_props = {
		handle_action,
		likeable: show_like,
		show_retry,
		show_undo,
		show_edit,
		in_edit_mode,
		generating,
		show_copy_button,
		message: msg_format === "tuples" ? messages[0] : messages,
		position: role === "user" ? "right" : "left",
		avatar: avatar_img,
		layout,
		dispatch
	};
</script>

<div
	class="message-row {layout} {role}-row"
	class:with_avatar={avatar_img !== null}
	class:with_opposite_avatar={opposite_avatar_img !== null}
>
	{#if avatar_img !== null}
		<div class="avatar-container">
			<Image class="avatar-image" src={avatar_img?.url} alt="{role} avatar" />
		</div>
	{/if}
	<div
		class:role
		class="flex-wrap"
		class:component-wrap={messages[0].type === "component"}
	>
<<<<<<< HEAD
		{#each messages as message, thought_index}
			<div
				class="message {role} {is_component_message(message)
					? message?.content.component
					: ''}"
				class:panel-full-width={true}
				class:message-markdown-disabled={!render_markdown}
				class:component={message.type === "component"}
				class:html={is_component_message(message) &&
					message.content.component === "html"}
				class:thought={thought_index > 0}
			>
				{#if in_edit_mode && thought_index === messages.length - 1 && message.type === "text"}
					<!-- svelte-ignore a11y-autofocus -->
					<textarea class="edit-textarea" autofocus bind:value={edit_message} />
				{:else}
					<!-- svelte-ignore a11y-no-static-element-interactions -->
					<div
=======
		<div
			class:message={display_consecutive_in_same_bubble}
			class={display_consecutive_in_same_bubble ? role : ""}
		>
			{#each messages as message, thought_index}
				<div
					class="message {!display_consecutive_in_same_bubble ? role : ''}"
					class:panel-full-width={true}
					class:message-markdown-disabled={!render_markdown}
					class:component={message.type === "component"}
					class:html={is_component_message(message) &&
						message.content.component === "html"}
					class:thought={thought_index > 0}
				>
					<button
>>>>>>> dc87afec
						data-testid={role}
						class:latest={i === value.length - 1}
						class:message-markdown-disabled={!render_markdown}
						style:user-select="text"
						class:selectable
<<<<<<< HEAD
						style:cursor={selectable ? "pointer" : "text"}
=======
						style:cursor={selectable ? "pointer" : "default"}
>>>>>>> dc87afec
						style:text-align={rtl ? "right" : "left"}
						on:click={() => handle_select(i, message)}
						on:keydown={(e) => {
							if (e.key === "Enter") {
								handle_select(i, message);
							}
						}}
						dir={rtl ? "rtl" : "ltr"}
						aria-label={role + "'s message: " + get_message_label_data(message)}
					>
						{#if message.type === "text"}
							<div class="message-content">
<<<<<<< HEAD
								{#if message.metadata.title}
=======
								{#if message?.metadata?.title}
>>>>>>> dc87afec
									<MessageBox
										title={message.metadata.title}
										expanded={is_last_bot_message([message], value)}
									>
										<Markdown
											message={message.content}
											{latex_delimiters}
											{sanitize_html}
											{render_markdown}
											{line_breaks}
											on:load={scroll}
											{root}
										/>
									</MessageBox>
								{:else}
									<Markdown
										message={message.content}
										{latex_delimiters}
										{sanitize_html}
										{render_markdown}
										{line_breaks}
										on:load={scroll}
										{root}
									/>
								{/if}
							</div>
						{:else if message.type === "component" && message.content.component in _components}
							<Component
								{target}
								{theme_mode}
								props={message.content.props}
								type={message.content.component}
								components={_components}
								value={message.content.value}
<<<<<<< HEAD
=======
								display_icon_button_wrapper_top_corner={thought_index > 0 &&
									display_consecutive_in_same_bubble}
>>>>>>> dc87afec
								{i18n}
								{upload}
								{_fetch}
								on:load={() => scroll()}
								{allow_file_downloads}
							/>
						{:else if message.type === "component" && message.content.component === "file"}
							<div class="file-container">
								<div class="file-icon">
									<File />
								</div>
								<div class="file-info">
									<a
										data-testid="chatbot-file"
										class="file-link"
										href={message.content.value.url}
										target="_blank"
										download={window.__is_colab__
											? null
											: message.content.value?.orig_name ||
												message.content.value?.path.split("/").pop() ||
												"file"}
									>
										<span class="file-name"
											>{message.content.value?.orig_name ||
												message.content.value?.path.split("/").pop() ||
												"file"}</span
										>
									</a>
									<span class="file-type"
										>{(
											message.content.value?.orig_name ||
											message.content.value?.path ||
											""
										)
											.split(".")
											.pop()
											.toUpperCase()}</span
									>
								</div>
							</div>
						{/if}
<<<<<<< HEAD
					</div>
				{/if}
			</div>

			{#if layout === "panel"}
				<ButtonPanel
					{...button_panel_props}
					on:copy={(e) => dispatch("copy", e.detail)}
				/>
			{/if}
		{/each}
=======
					</button>
				</div>
			{/each}
		</div>
		{#if layout === "panel"}
			<ButtonPanel
				{...button_panel_props}
				on:copy={(e) => dispatch("copy", e.detail)}
			/>
		{/if}
>>>>>>> dc87afec
	</div>
</div>

{#if layout === "bubble"}
	<ButtonPanel {...button_panel_props} />
{/if}

<style>
	.message {
		position: relative;
		width: 100%;
	}

	/* avatar styles */
	.avatar-container {
		flex-shrink: 0;
		border-radius: 50%;
		border: 1px solid var(--border-color-primary);
		overflow: hidden;
	}

	.avatar-container :global(img) {
		object-fit: cover;
	}

	/* message wrapper */
	.flex-wrap {
		display: flex;
		flex-direction: column;
		width: calc(100% - var(--spacing-xxl));
		max-width: 100%;
		color: var(--body-text-color);
		font-size: var(--chatbot-text-size);
		overflow-wrap: break-word;
		width: 100%;
		height: 100%;
	}

	.component {
		padding: 0;
		border-radius: var(--radius-md);
		width: fit-content;
		overflow: hidden;
	}

	.component.gallery {
		border: none;
	}

	.message-row :not(.avatar-container) :global(img) {
		margin: var(--size-2);
		max-height: 300px;
	}

	.file-pil {
		display: block;
		width: fit-content;
		padding: var(--spacing-sm) var(--spacing-lg);
		border-radius: var(--radius-md);
		background: var(--background-fill-secondary);
		color: var(--body-text-color);
		text-decoration: none;
		margin: 0;
		font-family: var(--font-mono);
		font-size: var(--text-sm);
	}

	.file {
		width: auto !important;
		max-width: fit-content !important;
	}

	@media (max-width: 600px) or (max-width: 480px) {
		.component {
			width: 100%;
		}
	}

	.message :global(.prose) {
		font-size: var(--chatbot-text-size);
	}

	.message-bubble-border {
		border-width: 1px;
		border-radius: var(--radius-md);
	}

	.panel-full-width {
		width: 100%;
	}
	.message-markdown-disabled {
		white-space: pre-line;
	}

	.user {
		border-width: 1px;
		border-radius: var(--radius-md);
		align-self: flex-end;
		border-bottom-right-radius: 0;
		box-shadow: var(--shadow-drop);
		border-color: var(--border-color-accent-subdued);
		background-color: var(--color-accent-soft);
	}

	.bot {
		border-width: 1px;
		border-radius: var(--radius-lg);
		border-bottom-left-radius: 0;
		border-color: var(--border-color-primary);
		background-color: var(--background-fill-secondary);
		box-shadow: var(--shadow-drop);
		align-self: flex-start;
		text-align: right;
	}

	.panel .user :global(*) {
		text-align: right;
	}

	/* Colors */
	.bubble .bot {
		border-color: var(--border-color-primary);
	}

	.message-row {
		display: flex;
		position: relative;
	}

	/* bubble mode styles */
	.bubble {
		margin: calc(var(--spacing-xl) * 2);
		margin-bottom: var(--spacing-xl);
	}

	.bubble.user-row {
		align-self: flex-end;
		max-width: calc(100% - var(--spacing-xl) * 6);
	}

	.bubble.bot-row {
		align-self: flex-start;
		max-width: calc(100% - var(--spacing-xl) * 6);
	}

	.bubble .user-row {
		flex-direction: row;
		justify-content: flex-end;
	}

	.bubble .with_avatar.user-row {
		margin-right: calc(var(--spacing-xl) * 2) !important;
	}

	.bubble .with_avatar.bot-row {
		margin-left: calc(var(--spacing-xl) * 2) !important;
	}

	.bubble .with_opposite_avatar.user-row {
		margin-left: calc(var(--spacing-xxl) + 35px + var(--spacing-xxl));
	}

	/* panel mode styles */
	.panel {
		margin: 0;
		padding: calc(var(--spacing-lg) * 2) calc(var(--spacing-lg) * 2);
	}

	.panel.bot-row {
		background: var(--background-fill-secondary);
	}

	.panel .with_avatar {
		padding-left: calc(var(--spacing-xl) * 2) !important;
		padding-right: calc(var(--spacing-xl) * 2) !important;
	}

	.panel .panel-full-width {
		width: 100%;
	}

	.panel .user :global(*) {
		text-align: right;
	}

	/* message content */
	.flex-wrap {
		display: flex;
		flex-direction: column;
		max-width: 100%;
		color: var(--body-text-color);
		font-size: var(--chatbot-text-size);
		overflow-wrap: break-word;
	}

	@media (max-width: 480px) {
		.user-row.bubble {
			align-self: flex-end;
		}

		.bot-row.bubble {
			align-self: flex-start;
		}
		.message {
			width: 100%;
		}
	}

	.message-content {
		padding: var(--spacing-sm) var(--spacing-xl);
	}

	.avatar-container {
		align-self: flex-start;
		position: relative;
		display: flex;
		justify-content: flex-start;
		align-items: flex-start;
		width: 35px;
		height: 35px;
		flex-shrink: 0;
		bottom: 0;
		border-radius: 50%;
		border: 1px solid var(--border-color-primary);
	}
	.user-row > .avatar-container {
		order: 2;
	}

	.user-row.bubble > .avatar-container {
		margin-left: var(--spacing-xxl);
	}

	.bot-row.bubble > .avatar-container {
		margin-left: var(--spacing-xxl);
	}

	.panel.user-row > .avatar-container {
		order: 0;
	}

	.bot-row.bubble > .avatar-container {
		margin-right: var(--spacing-xxl);
		margin-left: 0;
	}

	.avatar-container:not(.thumbnail-item) :global(img) {
		width: 100%;
		height: 100%;
		object-fit: cover;
		border-radius: 50%;
		padding: 6px;
	}

	.selectable {
		cursor: pointer;
	}

	@keyframes dot-flashing {
		0% {
			opacity: 0.8;
		}
		50% {
			opacity: 0.5;
		}
		100% {
			opacity: 0.8;
		}
	}

	/* Image preview */
	.message :global(.preview) {
		object-fit: contain;
		width: 95%;
		max-height: 93%;
	}
	.image-preview {
		position: absolute;
		z-index: 999;
		left: 0;
		top: 0;
		width: 100%;
		height: 100%;
		overflow: auto;
		background-color: rgba(0, 0, 0, 0.9);
		display: flex;
		justify-content: center;
		align-items: center;
	}
	.image-preview :global(svg) {
		stroke: white;
	}
	.image-preview-close-button {
		position: absolute;
		top: 10px;
		right: 10px;
		background: none;
		border: none;
		font-size: 1.5em;
		cursor: pointer;
		height: 30px;
		width: 30px;
		padding: 3px;
		background: var(--bg-color);
		box-shadow: var(--shadow-drop);
		border: 1px solid var(--button-secondary-border-color);
		border-radius: var(--radius-lg);
	}

	.message > div {
		width: 100%;
	}
	.html {
		padding: 0;
		border: none;
		background: none;
	}

	.thought {
		margin-top: var(--spacing-xxl);
	}

	.panel .bot,
	.panel .user {
		border: none;
		box-shadow: none;
		background-color: var(--background-fill-secondary);
	}

	textarea {
		background: none;
		border-radius: var(--radius-lg);
		border: none;
		display: block;
	}
	.user textarea {
		border-bottom-right-radius: 0;
	}
	.bot textarea {
		border-bottom-left-radius: 0;
	}
	.user textarea:focus {
		outline: 2px solid var(--border-color-accent);
	}
	.bot textarea:focus {
		outline: 2px solid var(--border-color-primary);
	}

	.panel.user-row {
		background-color: var(--color-accent-soft);
	}

	.panel .user-row,
	.panel .bot-row {
		align-self: flex-start;
	}

	.panel .user :global(*),
	.panel .bot :global(*) {
		text-align: left;
	}

	.panel .user {
		background-color: var(--color-accent-soft);
	}

	.panel .user-row {
		background-color: var(--color-accent-soft);
		align-self: flex-start;
	}

	.panel .message {
		margin-bottom: var(--spacing-md);
	}

	.file-container {
		display: flex;
		align-items: center;
		gap: var(--spacing-lg);
		padding: var(--spacing-lg);
		border-radius: var(--radius-lg);
		width: fit-content;
		margin: var(--spacing-sm) 0;
	}

	.file-icon {
		display: flex;
		align-items: center;
		justify-content: center;
		color: var(--body-text-color);
	}

	.file-icon :global(svg) {
		width: var(--size-7);
		height: var(--size-7);
	}

	.file-info {
		display: flex;
		flex-direction: column;
	}

	.file-link {
		text-decoration: none;
		color: var(--body-text-color);
		display: flex;
		flex-direction: column;
		gap: var(--spacing-xs);
	}

	.file-name {
		font-family: var(--font);
		font-size: var(--text-md);
		font-weight: 500;
	}

	.file-type {
		font-family: var(--font);
		font-size: var(--text-sm);
		color: var(--body-text-color-subdued);
		text-transform: uppercase;
	}
</style><|MERGE_RESOLUTION|>--- conflicted
+++ resolved
@@ -46,17 +46,14 @@
 	export let handle_action: (selected: string | null) => void;
 	export let scroll: () => void;
 	export let allow_file_downloads: boolean;
-<<<<<<< HEAD
 	export let in_edit_mode: boolean;
 	export let edit_message: string;
-=======
 	export let display_consecutive_in_same_bubble: boolean;
->>>>>>> dc87afec
 
 	function handle_select(i: number, message: NormalisedMessage): void {
 		dispatch("select", {
 			index: message.index,
-			value: message.content
+			value: message.content,
 		});
 	}
 
@@ -108,7 +105,7 @@
 		position: role === "user" ? "right" : "left",
 		avatar: avatar_img,
 		layout,
-		dispatch
+		dispatch,
 	};
 </script>
 
@@ -127,26 +124,6 @@
 		class="flex-wrap"
 		class:component-wrap={messages[0].type === "component"}
 	>
-<<<<<<< HEAD
-		{#each messages as message, thought_index}
-			<div
-				class="message {role} {is_component_message(message)
-					? message?.content.component
-					: ''}"
-				class:panel-full-width={true}
-				class:message-markdown-disabled={!render_markdown}
-				class:component={message.type === "component"}
-				class:html={is_component_message(message) &&
-					message.content.component === "html"}
-				class:thought={thought_index > 0}
-			>
-				{#if in_edit_mode && thought_index === messages.length - 1 && message.type === "text"}
-					<!-- svelte-ignore a11y-autofocus -->
-					<textarea class="edit-textarea" autofocus bind:value={edit_message} />
-				{:else}
-					<!-- svelte-ignore a11y-no-static-element-interactions -->
-					<div
-=======
 		<div
 			class:message={display_consecutive_in_same_bubble}
 			class={display_consecutive_in_same_bubble ? role : ""}
@@ -161,39 +138,52 @@
 						message.content.component === "html"}
 					class:thought={thought_index > 0}
 				>
-					<button
->>>>>>> dc87afec
-						data-testid={role}
-						class:latest={i === value.length - 1}
-						class:message-markdown-disabled={!render_markdown}
-						style:user-select="text"
-						class:selectable
-<<<<<<< HEAD
-						style:cursor={selectable ? "pointer" : "text"}
-=======
-						style:cursor={selectable ? "pointer" : "default"}
->>>>>>> dc87afec
-						style:text-align={rtl ? "right" : "left"}
-						on:click={() => handle_select(i, message)}
-						on:keydown={(e) => {
-							if (e.key === "Enter") {
-								handle_select(i, message);
-							}
-						}}
-						dir={rtl ? "rtl" : "ltr"}
-						aria-label={role + "'s message: " + get_message_label_data(message)}
-					>
-						{#if message.type === "text"}
-							<div class="message-content">
-<<<<<<< HEAD
-								{#if message.metadata.title}
-=======
-								{#if message?.metadata?.title}
->>>>>>> dc87afec
-									<MessageBox
-										title={message.metadata.title}
-										expanded={is_last_bot_message([message], value)}
-									>
+					{#if in_edit_mode && thought_index === messages.length - 1 && message.type === "text"}
+						<!-- svelte-ignore a11y-autofocus -->
+						<textarea
+							class="edit-textarea"
+							autofocus
+							bind:value={edit_message}
+						/>
+					{:else}
+						<!-- svelte-ignore a11y-no-static-element-interactions -->
+						<div
+							data-testid={role}
+							class:latest={i === value.length - 1}
+							class:message-markdown-disabled={!render_markdown}
+							style:user-select="text"
+							class:selectable
+							style:cursor={selectable ? "pointer" : "text"}
+							style:text-align={rtl ? "right" : "left"}
+							on:click={() => handle_select(i, message)}
+							on:keydown={(e) => {
+								if (e.key === "Enter") {
+									handle_select(i, message);
+								}
+							}}
+							dir={rtl ? "rtl" : "ltr"}
+							aria-label={role +
+								"'s message: " +
+								get_message_label_data(message)}
+						>
+							{#if message.type === "text"}
+								<div class="message-content">
+									{#if message?.metadata?.title}
+										<MessageBox
+											title={message.metadata.title}
+											expanded={is_last_bot_message([message], value)}
+										>
+											<Markdown
+												message={message.content}
+												{latex_delimiters}
+												{sanitize_html}
+												{render_markdown}
+												{line_breaks}
+												on:load={scroll}
+												{root}
+											/>
+										</MessageBox>
+									{:else}
 										<Markdown
 											message={message.content}
 											{latex_delimiters}
@@ -203,98 +193,72 @@
 											on:load={scroll}
 											{root}
 										/>
-									</MessageBox>
-								{:else}
-									<Markdown
-										message={message.content}
-										{latex_delimiters}
-										{sanitize_html}
-										{render_markdown}
-										{line_breaks}
-										on:load={scroll}
-										{root}
-									/>
-								{/if}
-							</div>
-						{:else if message.type === "component" && message.content.component in _components}
-							<Component
-								{target}
-								{theme_mode}
-								props={message.content.props}
-								type={message.content.component}
-								components={_components}
-								value={message.content.value}
-<<<<<<< HEAD
-=======
-								display_icon_button_wrapper_top_corner={thought_index > 0 &&
-									display_consecutive_in_same_bubble}
->>>>>>> dc87afec
-								{i18n}
-								{upload}
-								{_fetch}
-								on:load={() => scroll()}
-								{allow_file_downloads}
-							/>
-						{:else if message.type === "component" && message.content.component === "file"}
-							<div class="file-container">
-								<div class="file-icon">
-									<File />
+									{/if}
 								</div>
-								<div class="file-info">
-									<a
-										data-testid="chatbot-file"
-										class="file-link"
-										href={message.content.value.url}
-										target="_blank"
-										download={window.__is_colab__
-											? null
-											: message.content.value?.orig_name ||
-												message.content.value?.path.split("/").pop() ||
-												"file"}
-									>
-										<span class="file-name"
-											>{message.content.value?.orig_name ||
-												message.content.value?.path.split("/").pop() ||
-												"file"}</span
+							{:else if message.type === "component" && message.content.component in _components}
+								<Component
+									{target}
+									{theme_mode}
+									props={message.content.props}
+									type={message.content.component}
+									components={_components}
+									value={message.content.value}
+									display_icon_button_wrapper_top_corner={thought_index > 0 &&
+										display_consecutive_in_same_bubble}
+									{i18n}
+									{upload}
+									{_fetch}
+									on:load={() => scroll()}
+									{allow_file_downloads}
+								/>
+							{:else if message.type === "component" && message.content.component === "file"}
+								<div class="file-container">
+									<div class="file-icon">
+										<File />
+									</div>
+									<div class="file-info">
+										<a
+											data-testid="chatbot-file"
+											class="file-link"
+											href={message.content.value.url}
+											target="_blank"
+											download={window.__is_colab__
+												? null
+												: message.content.value?.orig_name ||
+													message.content.value?.path.split("/").pop() ||
+													"file"}
 										>
-									</a>
-									<span class="file-type"
-										>{(
-											message.content.value?.orig_name ||
-											message.content.value?.path ||
-											""
-										)
-											.split(".")
-											.pop()
-											.toUpperCase()}</span
-									>
+											<span class="file-name"
+												>{message.content.value?.orig_name ||
+													message.content.value?.path.split("/").pop() ||
+													"file"}</span
+											>
+										</a>
+										<span class="file-type"
+											>{(
+												message.content.value?.orig_name ||
+												message.content.value?.path ||
+												""
+											)
+												.split(".")
+												.pop()
+												.toUpperCase()}</span
+										>
+									</div>
 								</div>
-							</div>
-						{/if}
-<<<<<<< HEAD
-					</div>
+							{/if}
+						</div>
+					{/if}
+				</div>
+
+				{#if layout === "panel"}
+					<ButtonPanel
+						{...button_panel_props}
+						on:copy={(e) => dispatch("copy", e.detail)}
+					/>
 				{/if}
-			</div>
-
-			{#if layout === "panel"}
-				<ButtonPanel
-					{...button_panel_props}
-					on:copy={(e) => dispatch("copy", e.detail)}
-				/>
-			{/if}
-		{/each}
-=======
-					</button>
-				</div>
 			{/each}
 		</div>
-		{#if layout === "panel"}
-			<ButtonPanel
-				{...button_panel_props}
-				on:copy={(e) => dispatch("copy", e.detail)}
-			/>
-		{/if}
->>>>>>> dc87afec
 	</div>
 </div>
 
