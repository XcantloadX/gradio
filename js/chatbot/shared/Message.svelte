<script lang="ts">
	import { is_component_message, is_last_bot_message } from "../shared/utils";

	import { Image } from "@gradio/image/shared";
	import type { FileData, Client } from "@gradio/client";
	import type { NormalisedMessage } from "../types";

	import type { I18nFormatter } from "js/core/src/gradio_helper";
	import type { ComponentType, SvelteComponent } from "svelte";
	import ButtonPanel from "./ButtonPanel.svelte";
	import MessageContent from "./MessageContent.svelte";
	import MessageBox from "./MessageBox.svelte";

	export let value: NormalisedMessage[];
	export let avatar_img: FileData | null;
	export let opposite_avatar_img: FileData | null = null;
	export let role = "user";
	export let messages: NormalisedMessage[] = [];
	export let layout: "bubble" | "panel";
	export let render_markdown: boolean;
	export let latex_delimiters: {
		left: string;
		right: string;
		display: boolean;
	}[];
	export let sanitize_html: boolean;
	export let selectable: boolean;
	export let _fetch: typeof fetch;
	export let rtl: boolean;
	export let dispatch: any;
	export let i18n: I18nFormatter;
	export let line_breaks: boolean;
	export let upload: Client["upload"];
	export let target: HTMLElement | null;
	export let root: string;
	export let theme_mode: "light" | "dark" | "system";
	export let _components: Record<string, ComponentType<SvelteComponent>>;
	export let i: number;
	export let show_copy_button: boolean;
	export let generating: boolean;
	export let show_like: boolean;
	export let show_edit: boolean;
	export let show_retry: boolean;
	export let show_undo: boolean;
	export let msg_format: "tuples" | "messages";
	export let handle_action: (selected: string | null) => void;
	export let scroll: () => void;
	export let allow_file_downloads: boolean;
	export let in_edit_mode: boolean;
	export let edit_message: string;
	export let display_consecutive_in_same_bubble: boolean;

	function handle_select(i: number, message: NormalisedMessage): void {
		dispatch("select", {
			index: message.index,
			value: message.content
		});
	}

	function get_message_label_data(message: NormalisedMessage): string {
		if (message.type === "text") {
			return message.content;
		} else if (
			message.type === "component" &&
			message.content.component === "file"
		) {
			if (Array.isArray(message.content.value)) {
				return `file of extension type: ${message.content.value[0].orig_name?.split(".").pop()}`;
			}
			return (
				`file of extension type: ${message.content.value?.orig_name?.split(".").pop()}` +
				(message.content.value?.orig_name ?? "")
			);
		}
		return `a component of type ${message.content.component ?? "unknown"}`;
	}

	type ButtonPanelProps = {
		handle_action: (selected: string | null) => void;
		likeable: boolean;
		show_retry: boolean;
		show_undo: boolean;
		show_edit: boolean;
		in_edit_mode: boolean;
		generating: boolean;
		show_copy_button: boolean;
		message: NormalisedMessage[] | NormalisedMessage;
		position: "left" | "right";
		layout: "bubble" | "panel";
		avatar: FileData | null;
		dispatch: any;
	};

	let button_panel_props: ButtonPanelProps;
	$: button_panel_props = {
		handle_action,
		likeable: show_like,
		show_retry,
		show_undo,
		show_edit,
		in_edit_mode,
		generating,
		show_copy_button,
		message: msg_format === "tuples" ? messages[0] : messages,
		position: role === "user" ? "right" : "left",
		avatar: avatar_img,
		layout,
		dispatch
	};
</script>

<div
	class="message-row {layout} {role}-row"
	class:with_avatar={avatar_img !== null}
	class:with_opposite_avatar={opposite_avatar_img !== null}
>
	{#if avatar_img !== null}
		<div class="avatar-container">
			<Image class="avatar-image" src={avatar_img?.url} alt="{role} avatar" />
		</div>
	{/if}
	<div
		class:role
		class="flex-wrap"
		class:component-wrap={messages[0].type === "component"}
	>
		<div
			class:message={display_consecutive_in_same_bubble}
			class={display_consecutive_in_same_bubble ? role : ""}
		>
			{#each messages as message, thought_index}
				<div
					class="message {!display_consecutive_in_same_bubble ? role : ''}"
					class:panel-full-width={true}
					class:message-markdown-disabled={!render_markdown}
					class:component={message.type === "component"}
					class:html={is_component_message(message) &&
						message.content.component === "html"}
					class:thought={thought_index > 0}
				>
<<<<<<< HEAD
					{#if in_edit_mode && thought_index === messages.length - 1 && message.type === "text"}
						<!-- svelte-ignore a11y-autofocus -->
						<textarea
							class="edit-textarea"
							autofocus
							bind:value={edit_message}
						/>
					{:else}
						<!-- svelte-ignore a11y-no-static-element-interactions -->
						<div
							data-testid={role}
							class:latest={i === value.length - 1}
							class:message-markdown-disabled={!render_markdown}
							style:user-select="text"
							class:selectable
							style:cursor={selectable ? "pointer" : "text"}
							style:text-align={rtl ? "right" : "left"}
							on:click={() => handle_select(i, message)}
							on:keydown={(e) => {
								if (e.key === "Enter") {
									handle_select(i, message);
								}
							}}
							dir={rtl ? "rtl" : "ltr"}
							aria-label={role +
								"'s message: " +
								get_message_label_data(message)}
						>
							{#if message.type === "text"}
								<div class="message-content">
									{#if message?.metadata?.title}
										<MessageBox
											title={message.metadata.title}
											expanded={is_last_bot_message([message], value)}
										>
											<Markdown
												message={message.content}
												{latex_delimiters}
												{sanitize_html}
												{render_markdown}
												{line_breaks}
												on:load={scroll}
												{root}
											/>
										</MessageBox>
									{:else}
										<Markdown
											message={message.content}
											{latex_delimiters}
											{sanitize_html}
											{render_markdown}
											{line_breaks}
											on:load={scroll}
											{root}
										/>
									{/if}
								</div>
							{:else if message.type === "component" && message.content.component in _components}
								<Component
									{target}
									{theme_mode}
									props={message.content.props}
									type={message.content.component}
									components={_components}
									value={message.content.value}
									display_icon_button_wrapper_top_corner={thought_index > 0 &&
										display_consecutive_in_same_bubble}
									{i18n}
									{upload}
									{_fetch}
									on:load={() => scroll()}
									{allow_file_downloads}
								/>
							{:else if message.type === "component" && message.content.component === "file"}
								<div class="file-container">
									<div class="file-icon">
										<File />
									</div>
									<div class="file-info">
										<a
											data-testid="chatbot-file"
											class="file-link"
											href={message.content.value.url}
											target="_blank"
											download={window.__is_colab__
												? null
												: message.content.value?.orig_name ||
													message.content.value?.path.split("/").pop() ||
													"file"}
										>
											<span class="file-name"
												>{message.content.value?.orig_name ||
													message.content.value?.path.split("/").pop() ||
													"file"}</span
											>
										</a>
										<span class="file-type"
											>{(
												message.content.value?.orig_name ||
												message.content.value?.path ||
												""
											)
												.split(".")
												.pop()
												.toUpperCase()}</span
										>
									</div>
								</div>
							{/if}
						</div>
					{/if}
=======
					<button
						data-testid={role}
						class:latest={i === value.length - 1}
						class:message-markdown-disabled={!render_markdown}
						style:user-select="text"
						class:selectable
						style:cursor={selectable ? "pointer" : "default"}
						style:text-align={rtl ? "right" : "left"}
						on:click={() => handle_select(i, message)}
						on:keydown={(e) => {
							if (e.key === "Enter") {
								handle_select(i, message);
							}
						}}
						dir={rtl ? "rtl" : "ltr"}
						aria-label={role + "'s message: " + get_message_label_data(message)}
					>
						{#if message?.metadata?.title}
							<MessageBox
								title={message.metadata.title}
								expanded={is_last_bot_message([message], value)}
								{rtl}
							>
								<MessageContent
									{message}
									{sanitize_html}
									{latex_delimiters}
									{render_markdown}
									{_components}
									{upload}
									{thought_index}
									{target}
									{root}
									{theme_mode}
									{_fetch}
									{scroll}
									{allow_file_downloads}
									{display_consecutive_in_same_bubble}
									{i18n}
									{line_breaks}
								/>
							</MessageBox>
						{:else}
							<MessageContent
								{message}
								{sanitize_html}
								{latex_delimiters}
								{render_markdown}
								{_components}
								{upload}
								{thought_index}
								{target}
								{root}
								{theme_mode}
								{_fetch}
								{scroll}
								{allow_file_downloads}
								{display_consecutive_in_same_bubble}
								{i18n}
								{line_breaks}
							/>
						{/if}
					</button>
>>>>>>> 501adefd
				</div>

				{#if layout === "panel"}
					<ButtonPanel
						{...button_panel_props}
						on:copy={(e) => dispatch("copy", e.detail)}
					/>
				{/if}
			{/each}
		</div>
	</div>
</div>

{#if layout === "bubble"}
	<ButtonPanel {...button_panel_props} />
{/if}

<style>
	.message {
		position: relative;
		width: 100%;
	}

	/* avatar styles */
	.avatar-container {
		flex-shrink: 0;
		border-radius: 50%;
		border: 1px solid var(--border-color-primary);
		overflow: hidden;
	}

	.avatar-container :global(img) {
		object-fit: cover;
	}

	/* message wrapper */
	.flex-wrap {
		display: flex;
		flex-direction: column;
		width: calc(100% - var(--spacing-xxl));
		max-width: 100%;
		color: var(--body-text-color);
		font-size: var(--chatbot-text-size);
		overflow-wrap: break-word;
		width: 100%;
		height: 100%;
	}

	.component {
		padding: 0;
		border-radius: var(--radius-md);
		width: fit-content;
		overflow: hidden;
	}

	.component.gallery {
		border: none;
	}

	.message-row :not(.avatar-container) :global(img) {
		margin: var(--size-2);
		max-height: 300px;
	}

	.file-pil {
		display: block;
		width: fit-content;
		padding: var(--spacing-sm) var(--spacing-lg);
		border-radius: var(--radius-md);
		background: var(--background-fill-secondary);
		color: var(--body-text-color);
		text-decoration: none;
		margin: 0;
		font-family: var(--font-mono);
		font-size: var(--text-sm);
	}

	.file {
		width: auto !important;
		max-width: fit-content !important;
	}

	@media (max-width: 600px) or (max-width: 480px) {
		.component {
			width: 100%;
		}
	}

	.message :global(.prose) {
		font-size: var(--chatbot-text-size);
	}

	.message-bubble-border {
		border-width: 1px;
		border-radius: var(--radius-md);
	}

	.panel-full-width {
		width: 100%;
	}
	.message-markdown-disabled {
		white-space: pre-line;
	}

	.user {
		border-width: 1px;
		border-radius: var(--radius-md);
		align-self: flex-end;
		border-bottom-right-radius: 0;
		box-shadow: var(--shadow-drop);
		border-color: var(--border-color-accent-subdued);
		background-color: var(--color-accent-soft);
	}

	.bot {
		border-width: 1px;
		border-radius: var(--radius-lg);
		border-bottom-left-radius: 0;
		border-color: var(--border-color-primary);
		background-color: var(--background-fill-secondary);
		box-shadow: var(--shadow-drop);
		align-self: flex-start;
		text-align: right;
	}

	.panel .user :global(*) {
		text-align: right;
	}

	/* Colors */
	.bubble .bot {
		border-color: var(--border-color-primary);
	}

	.message-row {
		display: flex;
		position: relative;
	}

	/* bubble mode styles */
	.bubble {
		margin: calc(var(--spacing-xl) * 2);
		margin-bottom: var(--spacing-xl);
	}

	.bubble.user-row {
		align-self: flex-end;
		max-width: calc(100% - var(--spacing-xl) * 6);
	}

	.bubble.bot-row {
		align-self: flex-start;
		max-width: calc(100% - var(--spacing-xl) * 6);
	}

	.bubble .user-row {
		flex-direction: row;
		justify-content: flex-end;
	}

	.bubble .with_avatar.user-row {
		margin-right: calc(var(--spacing-xl) * 2) !important;
	}

	.bubble .with_avatar.bot-row {
		margin-left: calc(var(--spacing-xl) * 2) !important;
	}

	.bubble .with_opposite_avatar.user-row {
		margin-left: calc(var(--spacing-xxl) + 35px + var(--spacing-xxl));
	}

	/* panel mode styles */
	.panel {
		margin: 0;
		padding: calc(var(--spacing-lg) * 2) calc(var(--spacing-lg) * 2);
	}

	.panel.bot-row {
		background: var(--background-fill-secondary);
	}

	.panel .with_avatar {
		padding-left: calc(var(--spacing-xl) * 2) !important;
		padding-right: calc(var(--spacing-xl) * 2) !important;
	}

	.panel .panel-full-width {
		width: 100%;
	}

	.panel .user :global(*) {
		text-align: right;
	}

	/* message content */
	.flex-wrap {
		display: flex;
		flex-direction: column;
		max-width: 100%;
		color: var(--body-text-color);
		font-size: var(--chatbot-text-size);
		overflow-wrap: break-word;
	}

	@media (max-width: 480px) {
		.user-row.bubble {
			align-self: flex-end;
		}

		.bot-row.bubble {
			align-self: flex-start;
		}
		.message {
			width: 100%;
		}
	}

	.avatar-container {
		align-self: flex-start;
		position: relative;
		display: flex;
		justify-content: flex-start;
		align-items: flex-start;
		width: 35px;
		height: 35px;
		flex-shrink: 0;
		bottom: 0;
		border-radius: 50%;
		border: 1px solid var(--border-color-primary);
	}
	.user-row > .avatar-container {
		order: 2;
	}

	.user-row.bubble > .avatar-container {
		margin-left: var(--spacing-xxl);
	}

	.bot-row.bubble > .avatar-container {
		margin-left: var(--spacing-xxl);
	}

	.panel.user-row > .avatar-container {
		order: 0;
	}

	.bot-row.bubble > .avatar-container {
		margin-right: var(--spacing-xxl);
		margin-left: 0;
	}

	.avatar-container:not(.thumbnail-item) :global(img) {
		width: 100%;
		height: 100%;
		object-fit: cover;
		border-radius: 50%;
		padding: 6px;
	}

	.selectable {
		cursor: pointer;
	}

	@keyframes dot-flashing {
		0% {
			opacity: 0.8;
		}
		50% {
			opacity: 0.5;
		}
		100% {
			opacity: 0.8;
		}
	}

	/* Image preview */
	.message :global(.preview) {
		object-fit: contain;
		width: 95%;
		max-height: 93%;
	}
	.image-preview {
		position: absolute;
		z-index: 999;
		left: 0;
		top: 0;
		width: 100%;
		height: 100%;
		overflow: auto;
		background-color: rgba(0, 0, 0, 0.9);
		display: flex;
		justify-content: center;
		align-items: center;
	}
	.image-preview :global(svg) {
		stroke: white;
	}
	.image-preview-close-button {
		position: absolute;
		top: 10px;
		right: 10px;
		background: none;
		border: none;
		font-size: 1.5em;
		cursor: pointer;
		height: 30px;
		width: 30px;
		padding: 3px;
		background: var(--bg-color);
		box-shadow: var(--shadow-drop);
		border: 1px solid var(--button-secondary-border-color);
		border-radius: var(--radius-lg);
	}

	.message > div {
		width: 100%;
	}
	.html {
		padding: 0;
		border: none;
		background: none;
	}

	.thought {
		margin-top: var(--spacing-xxl);
	}

	.panel .bot,
	.panel .user {
		border: none;
		box-shadow: none;
		background-color: var(--background-fill-secondary);
	}

	textarea {
		background: none;
		border-radius: var(--radius-lg);
		border: none;
		display: block;
	}
	.user textarea {
		border-bottom-right-radius: 0;
	}
	.bot textarea {
		border-bottom-left-radius: 0;
	}
	.user textarea:focus {
		outline: 2px solid var(--border-color-accent);
	}
	.bot textarea:focus {
		outline: 2px solid var(--border-color-primary);
	}

	.panel.user-row {
		background-color: var(--color-accent-soft);
	}

	.panel .user-row,
	.panel .bot-row {
		align-self: flex-start;
	}

	.panel .user :global(*),
	.panel .bot :global(*) {
		text-align: left;
	}

	.panel .user {
		background-color: var(--color-accent-soft);
	}

	.panel .user-row {
		background-color: var(--color-accent-soft);
		align-self: flex-start;
	}

	.panel .message {
		margin-bottom: var(--spacing-md);
	}
</style><|MERGE_RESOLUTION|>--- conflicted
+++ resolved
@@ -49,6 +49,17 @@
 	export let in_edit_mode: boolean;
 	export let edit_message: string;
 	export let display_consecutive_in_same_bubble: boolean;
+	export let messageElements: HTMLDivElement[] = [];
+	let previous_edit_mode = false;
+	let last_message_width = 0;
+	let last_message_height = 0;
+
+	$: if (in_edit_mode && !previous_edit_mode) {
+		last_message_width =
+			messageElements[messageElements.length - 1]?.clientWidth;
+		last_message_height =
+			messageElements[messageElements.length - 1]?.clientHeight;
+	}
 
 	function handle_select(i: number, message: NormalisedMessage): void {
 		dispatch("select", {
@@ -138,11 +149,12 @@
 						message.content.component === "html"}
 					class:thought={thought_index > 0}
 				>
-<<<<<<< HEAD
 					{#if in_edit_mode && thought_index === messages.length - 1 && message.type === "text"}
 						<!-- svelte-ignore a11y-autofocus -->
 						<textarea
 							class="edit-textarea"
+							style:min-width={last_message_width + "px"}
+							style:min-height={last_message_height + "px"}
 							autofocus
 							bind:value={edit_message}
 						/>
@@ -154,8 +166,9 @@
 							class:message-markdown-disabled={!render_markdown}
 							style:user-select="text"
 							class:selectable
-							style:cursor={selectable ? "pointer" : "text"}
+							style:cursor={selectable ? "pointer" : "auto"}
 							style:text-align={rtl ? "right" : "left"}
+							bind:this={messageElements[thought_index]}
 							on:click={() => handle_select(i, message)}
 							on:keydown={(e) => {
 								if (e.key === "Enter") {
@@ -167,113 +180,32 @@
 								"'s message: " +
 								get_message_label_data(message)}
 						>
-							{#if message.type === "text"}
-								<div class="message-content">
-									{#if message?.metadata?.title}
-										<MessageBox
-											title={message.metadata.title}
-											expanded={is_last_bot_message([message], value)}
-										>
-											<Markdown
-												message={message.content}
-												{latex_delimiters}
-												{sanitize_html}
-												{render_markdown}
-												{line_breaks}
-												on:load={scroll}
-												{root}
-											/>
-										</MessageBox>
-									{:else}
-										<Markdown
-											message={message.content}
-											{latex_delimiters}
-											{sanitize_html}
-											{render_markdown}
-											{line_breaks}
-											on:load={scroll}
-											{root}
-										/>
-									{/if}
-								</div>
-							{:else if message.type === "component" && message.content.component in _components}
-								<Component
-									{target}
-									{theme_mode}
-									props={message.content.props}
-									type={message.content.component}
-									components={_components}
-									value={message.content.value}
-									display_icon_button_wrapper_top_corner={thought_index > 0 &&
-										display_consecutive_in_same_bubble}
-									{i18n}
-									{upload}
-									{_fetch}
-									on:load={() => scroll()}
-									{allow_file_downloads}
-								/>
-							{:else if message.type === "component" && message.content.component === "file"}
-								<div class="file-container">
-									<div class="file-icon">
-										<File />
-									</div>
-									<div class="file-info">
-										<a
-											data-testid="chatbot-file"
-											class="file-link"
-											href={message.content.value.url}
-											target="_blank"
-											download={window.__is_colab__
-												? null
-												: message.content.value?.orig_name ||
-													message.content.value?.path.split("/").pop() ||
-													"file"}
-										>
-											<span class="file-name"
-												>{message.content.value?.orig_name ||
-													message.content.value?.path.split("/").pop() ||
-													"file"}</span
-											>
-										</a>
-										<span class="file-type"
-											>{(
-												message.content.value?.orig_name ||
-												message.content.value?.path ||
-												""
-											)
-												.split(".")
-												.pop()
-												.toUpperCase()}</span
-										>
-									</div>
-								</div>
-							{/if}
-						</div>
-					{/if}
-=======
-					<button
-						data-testid={role}
-						class:latest={i === value.length - 1}
-						class:message-markdown-disabled={!render_markdown}
-						style:user-select="text"
-						class:selectable
-						style:cursor={selectable ? "pointer" : "default"}
-						style:text-align={rtl ? "right" : "left"}
-						on:click={() => handle_select(i, message)}
-						on:keydown={(e) => {
-							if (e.key === "Enter") {
-								handle_select(i, message);
-							}
-						}}
-						dir={rtl ? "rtl" : "ltr"}
-						aria-label={role + "'s message: " + get_message_label_data(message)}
-					>
-						{#if message?.metadata?.title}
-							<MessageBox
-								title={message.metadata.title}
-								expanded={is_last_bot_message([message], value)}
-								{rtl}
-							>
+							{#if message?.metadata?.title}
+								<MessageBox
+									title={message.metadata.title}
+									expanded={is_last_bot_message([message], value)}
+									{rtl}
+								>
+									<MessageContent
+										{message}
+										{sanitize_html}
+										{latex_delimiters}
+										{render_markdown}
+										{_components}
+										{upload}
+										{thought_index}
+										{target}
+										{root}
+										{theme_mode}
+										{_fetch}
+										{scroll}
+										{allow_file_downloads}
+										{display_consecutive_in_same_bubble}
+										{i18n}
+										{line_breaks}
+									/>
+								</MessageBox>
+							{:else}
 								<MessageContent
 									{message}
 									{sanitize_html}
@@ -292,29 +224,9 @@
 									{i18n}
 									{line_breaks}
 								/>
-							</MessageBox>
-						{:else}
-							<MessageContent
-								{message}
-								{sanitize_html}
-								{latex_delimiters}
-								{render_markdown}
-								{_components}
-								{upload}
-								{thought_index}
-								{target}
-								{root}
-								{theme_mode}
-								{_fetch}
-								{scroll}
-								{allow_file_downloads}
-								{display_consecutive_in_same_bubble}
-								{i18n}
-								{line_breaks}
-							/>
-						{/if}
-					</button>
->>>>>>> 501adefd
+							{/if}
+						</div>
+					{/if}
 				</div>
 
 				{#if layout === "panel"}
