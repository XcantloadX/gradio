--- conflicted
+++ resolved
@@ -30,17 +30,13 @@
 		right: string;
 		display: boolean;
 	}[];
-<<<<<<< HEAD
 	export let gradio: Gradio<{
 		change: typeof value;
 		select: SelectData;
 		share: ShareData;
 		error: string;
 	}>;
-	export let avatar_images: (string | null)[] | null = null;
-=======
 	export let avatar_images: [string | null, string | null] = [null, null];
->>>>>>> cdfd4217
 
 	let _value: [string | FileData | null, string | FileData | null][];
 
