{
	"name": "@gradio/upload",
<<<<<<< HEAD
	"version": "0.7.1",
=======
	"version": "0.7.2",
>>>>>>> dff41095
	"description": "Gradio UI packages",
	"type": "module",
	"main": "src/index.ts",
	"author": "",
	"license": "ISC",
	"dependencies": {
		"@gradio/atoms": "workspace:^",
		"@gradio/icons": "workspace:^",
		"@gradio/client": "workspace:^",
		"@gradio/upload": "workspace:^",
		"@gradio/utils": "workspace:^",
		"@gradio/wasm": "workspace:^"
	},
	"main_changeset": true,
	"exports": {
		".": "./src/index.ts"
	}
}<|MERGE_RESOLUTION|>--- conflicted
+++ resolved
@@ -1,10 +1,6 @@
 {
 	"name": "@gradio/upload",
-<<<<<<< HEAD
-	"version": "0.7.1",
-=======
 	"version": "0.7.2",
->>>>>>> dff41095
 	"description": "Gradio UI packages",
 	"type": "module",
 	"main": "src/index.ts",
