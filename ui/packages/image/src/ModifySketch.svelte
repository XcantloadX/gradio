--- conflicted
+++ resolved
@@ -6,13 +6,8 @@
 	const dispatch = createEventDispatcher();
 </script>
 
-<<<<<<< HEAD
 <div>
-	<IconButton Icon={Undo} on:click={() => dispatch("undo")} />
-=======
-<div class="z-50 top-2 right-2 justify-end flex gap-1 absolute">
 	<IconButton Icon={Undo} label="Undo" on:click={() => dispatch("undo")} />
->>>>>>> 58b1a074
 	<IconButton
 		Icon={Clear}
 		label="Clear"
