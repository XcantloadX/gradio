<script lang="ts">
	import { createEventDispatcher } from "svelte";
	import { BlockTitle } from "@gradio/atoms";
	import { get_styles } from "@gradio/utils";
	import type { Styles } from "@gradio/utils";

	export let value: Array<string> = [];
	export let style: Styles = {};
	export let choices: Array<string>;
	export let disabled: boolean = false;
	export let label: string;
	export let show_label: boolean;

	const dispatch = createEventDispatcher<{ change: Array<string> }>();

	const toggleChoice = (choice: string) => {
		if (value.includes(choice)) {
			value.splice(value.indexOf(choice), 1);
		} else {
			value.push(choice);
		}
		dispatch("change", value);
		value = value;
	};

	$: ({ item_container } = get_styles(style, ["item_container"]));
</script>

<BlockTitle {show_label}>{label}</BlockTitle>

<div class="wrap" data-testid="checkbox-group">
	{#each choices as choice}
		<label class:disabled style={item_container}>
			<input
				{disabled}
				on:change={() => toggleChoice(choice)}
				checked={value.includes(choice)}
				type="checkbox"
				name="test"
			/>
			<span class="ml-2">{choice}</span>
		</label>
	{/each}
</div>

<style>
	.wrap {
		display: flex;
		flex-wrap: wrap;
		gap: var(--size-2);
	}
	label {
		display: flex;
		align-items: center;
		cursor: pointer;
<<<<<<< HEAD
		box-shadow: var(--checkbox-label-shadow);
		border: 1px solid var(--checkbox-label-border-color-base);
		border-radius: var(--checkbox-label-border-radius);
=======
		box-shadow: var(--shadow-drop);
		border: 1px solid var(--checkbox-label-border-color-base);
		border-radius: var(--radius-lg);
>>>>>>> 1518f93c
		background: var(--checkbox-label-background-base);
		padding: var(--size-1-5) var(--size-3);
		color: var(--color-text-body);
		font-size: var(--scale-00);
		line-height: var(--line-md);
	}

	label:hover {
		background: var(--checkbox-label-background-hover);
	}

	label:focus {
		background: var(--checkbox-label-background-focus);
	}
	label > * + * {
		margin-left: var(--size-2);
	}

	input {
		--ring-color: transparent;
		position: relative;
<<<<<<< HEAD
		box-shadow: 0 0 0 3px var(--ring-color), var(--input-shadow);
=======
		box-shadow: 0 0 0 3px var(--ring-color), var(--shadow-drop);
>>>>>>> 1518f93c
		border: 1px solid var(--checkbox-border-color-base);
		border-radius: var(--checkbox-border-radius);
		background-color: var(--checkbox-background-base);
		font-size: var(--scale-00);
		line-height: var(--line-sm);
	}

	input:checked {
		border-color: var(--checkbox-border-color-selected);
		background-color: var(--checkbox-background-selected);
	}

	input:hover {
		border-color: var(--checkbox-border-color-hover);
		background-color: var(--checkbox-background-hover);
	}

	input:focus {
		--ring-color: var(--color-focus-ring);
		border-color: var(--checkbox-border-color-focus);
		background-color: var(--checkbox-background-focus);
	}

	input:checked:focus {
		border-color: var(--checkbox-background-selected);
		background-color: var(--checkbox-background-selected);
	}

	input:checked:hover {
		border-color: var(--checkbox-background-selected);
		background-color: var(--checkbox-background-selected);
	}

	input[disabled],
	.disabled {
		cursor: not-allowed;
	}
</style><|MERGE_RESOLUTION|>--- conflicted
+++ resolved
@@ -53,15 +53,9 @@
 		display: flex;
 		align-items: center;
 		cursor: pointer;
-<<<<<<< HEAD
-		box-shadow: var(--checkbox-label-shadow);
-		border: 1px solid var(--checkbox-label-border-color-base);
-		border-radius: var(--checkbox-label-border-radius);
-=======
 		box-shadow: var(--shadow-drop);
 		border: 1px solid var(--checkbox-label-border-color-base);
 		border-radius: var(--radius-lg);
->>>>>>> 1518f93c
 		background: var(--checkbox-label-background-base);
 		padding: var(--size-1-5) var(--size-3);
 		color: var(--color-text-body);
@@ -83,11 +77,7 @@
 	input {
 		--ring-color: transparent;
 		position: relative;
-<<<<<<< HEAD
-		box-shadow: 0 0 0 3px var(--ring-color), var(--input-shadow);
-=======
 		box-shadow: 0 0 0 3px var(--ring-color), var(--shadow-drop);
->>>>>>> 1518f93c
 		border: 1px solid var(--checkbox-border-color-base);
 		border-radius: var(--checkbox-border-radius);
 		background-color: var(--checkbox-background-base);
