<script lang="ts">
	export let value: boolean;
	export let type: "gallery" | "table";
	export let selected: boolean = false;
</script>

<div
	class:table={type === "table"}
	class:gallery={type === "gallery"}
	class:selected
>
	{value.toLocaleString()}
</div>

<style>
<<<<<<< HEAD
=======
	div {
		font-size: var(--scale-000);
		font-family: var(--font-mono);
	}
>>>>>>> 1518f93c
	.gallery {
		display: flex;
		align-items: center;
		cursor: pointer;
		border-radius: var(--radius-lg);
<<<<<<< HEAD
		padding: var(--size-2);
		font-size: var(--scale-00);
=======
		padding: var(--size-1) var(--size-2);
>>>>>>> 1518f93c
		text-align: left;
	}

	.gallery:hover,
	.selected.gallery {
		background: var(--dataset-gallery-background-hover);
	}
</style><|MERGE_RESOLUTION|>--- conflicted
+++ resolved
@@ -13,24 +13,16 @@
 </div>
 
 <style>
-<<<<<<< HEAD
-=======
 	div {
 		font-size: var(--scale-000);
 		font-family: var(--font-mono);
 	}
->>>>>>> 1518f93c
 	.gallery {
 		display: flex;
 		align-items: center;
 		cursor: pointer;
 		border-radius: var(--radius-lg);
-<<<<<<< HEAD
-		padding: var(--size-2);
-		font-size: var(--scale-00);
-=======
 		padding: var(--size-1) var(--size-2);
->>>>>>> 1518f93c
 		text-align: left;
 	}
 
