<script lang="ts">
<<<<<<< HEAD
	import type { Value } from "../../Model3D/types";
=======
	import type { Value } from "../../Audio/types";
>>>>>>> 1518f93c

	export let value: Value;
	export let type: "gallery" | "table";
	export let selected: boolean = false;
</script>

<div
	class:table={type === "table"}
	class:gallery={type === "gallery"}
	class:selected
>
	{value}
</div>

<style>
	.gallery {
		display: flex;
		align-items: center;
		cursor: pointer;
		border-radius: var(--radius-lg);
		background: var(--dataset-gallery-background-base);
<<<<<<< HEAD
		padding: var(--size-2);
		font-size: var(--scale-000);
=======
		padding: var(--size-1) var(--size-2);
		font-size: var(--scale-00);
>>>>>>> 1518f93c
		text-align: left;
	}

	.gallery:hover,
	.selected.gallery {
		background: var(--dataset-gallery-background-hover);
	}
</style><|MERGE_RESOLUTION|>--- conflicted
+++ resolved
@@ -1,9 +1,5 @@
 <script lang="ts">
-<<<<<<< HEAD
-	import type { Value } from "../../Model3D/types";
-=======
 	import type { Value } from "../../Audio/types";
->>>>>>> 1518f93c
 
 	export let value: Value;
 	export let type: "gallery" | "table";
@@ -25,13 +21,8 @@
 		cursor: pointer;
 		border-radius: var(--radius-lg);
 		background: var(--dataset-gallery-background-base);
-<<<<<<< HEAD
-		padding: var(--size-2);
-		font-size: var(--scale-000);
-=======
 		padding: var(--size-1) var(--size-2);
 		font-size: var(--scale-00);
->>>>>>> 1518f93c
 		text-align: left;
 	}
 
