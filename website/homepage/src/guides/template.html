<!DOCTYPE html>
<html lang="en">
  <head>
    {% with title=pretty_name, url="https://gradio.app/" + name, image="https://www.gradio.app/assets/img/meta-image.png", description="A Step-by-Step Gradio Tutorial" %}
      {% include "templates/meta.html" %}
    {% endwith %}
    <link rel="stylesheet" href="/style.css">
    <link rel="stylesheet" href="/assets/prism.css">
  </head>
  <body>
    {% include "templates/navbar.html" %}
    <div class="container mx-auto px-4 flex gap-4 relative">
      <div class="side-navigation h-screen leading-relaxed sticky top-0 text-md overflow-y-auto overflow-x-hidden hidden lg:block rounded-t-xl bg-gradient-to-r from-white to-gray-50"
           style="min-width: 18%">
        {% for category_guides in guides_by_category %}
          {% set hidden_category = loop.last and category != category_guides["category"] %}
          <div class="category-link {% if loop.first %} mb-2 {% else %} my-2 {% endif %} font-semibold px-4 pt-2 text-ellipsis block"
             style="max-width: 12rem">
            {{ category_guides["category"] }} 
            {% if hidden_category %}
            <button class="block show-guides" onclick="show_all_guides()"> [ show ] </button>
            {% endif %}
          </div>
          {% for guide in category_guides["guides"] %}
            <a class="guide-link {% if name == guide['name'] %} current-nav-link pb-1{% endif %} {% if hidden_category %} hidden {% endif %} -indent-2 ml-2 thin-link px-4 block overflow-hidden"
               style="max-width: 12rem"
               href="{{ guide['url'] }}">{{ guide['pretty_name'] }}</a>
            {% if name == guide['name'] %}
              <div class="navigation max-w-full bg-gradient-to-r from-orange-50 to-orange-100 p-2 mx-2 border-l-2 border-orange-500 mb-2">
              </div>
            {% endif %}
          {% endfor %}
        {% endfor %}
      </div>
      <div class="w-full">
        {% if spaces %}
          <div id='spaces-holder' class="mb-4">
            <a href='https://hf.co/spaces' target='_blank'>
              <img class="inline-block my-0 mx-auto w-5 max-w-full pb-1"
                   src='/assets/img/spaces-logo.svg'>
            </a>
            <p class="m-0 inline text-lg font-normal">Related Spaces:</p>
            {% for space in spaces %}
              <div class='space-link inline-block m-1 px-1 rounded-md'>
                <a href='{{ space }}' target='_blank' class="no-underline">{{ space[30:] }}</a>
              </div>
            {% endfor %}
          </div>
        {% endif %}
        <div class="prose text-lg max-w-full">{% include "guides/temporary_template.html" %}</div>
        <div class="flex justify-between mt-4">
          {% if prev_guide is not none %}
            <a href="{{ prev_guide['url'] }}"
               class="text-left p-4 bg-gray-50 hover:underline">
              <div class="text-gray-600 block">&lt; Previous</div>
              <div class="text-lg font-semibold">{{ prev_guide['pretty_name'] }}</div>
            </a>
          {% else %}
            <div></div>
          {% endif %}
          {% if next_guide is not none %}
            <a href="{{ next_guide['url'] }}"
               class="text-right p-4 bg-gray-50 hover:underline">
              <div class="text-gray-600 block">Next &gt;</div>
              <div class="text-lg font-semibold">{{ next_guide['pretty_name'] }}</div>
            </a>
          {% else %}
            <div></div>
          {% endif %}
        </div>
      </div>
    </div>
    <script src="/assets/prism.js"></script>
    <script>window.__gradio_mode__ = "website";</script>
    <script type="module" src="/assets/index.js"></script>
    <script src="/assets/add_anchors.js"></script>
    <script src="/assets/add_copy.js"></script>
    {% include 'templates/footer.html' %}
    <script>
<<<<<<< HEAD
      // color related spaces
=======
      let sidebar = document.querySelector(".side-navigation")
      let target_link = document.querySelector(".current-nav-link");
      if (target_link.previousElementSibling.classList.contains("category-link")) {
        target_link = target_link.previousElementSibling;
      }
      sidebar.scrollTop = target_link.offsetTop
      document.querySelectorAll(".prose h2").forEach(subheader => {
        document.querySelector(".navigation").innerHTML += `
          <a class='subheading block thin-link -indent-2 ml-4 mr-2' href='#${subheader.id}'>${subheader.innerText}</a>
        `
      })
>>>>>>> 20696acd

      const COLORS = ["bg-green-50", "bg-yellow-50", "bg-red-50", "bg-pink-50", "bg-purple-50"];
      document.querySelectorAll(".space-link").forEach(guide => {
        const color = COLORS[Math.floor(Math.random() * COLORS.length)]
        guide.classList.add(color);
      })
<<<<<<< HEAD
=======
      const show_all_guides = () => {
        document.querySelectorAll(".guide-link").forEach(g => g.classList.remove("hidden"));
        document.querySelector(".show-guides").remove();
      }
>>>>>>> 20696acd
    </script>
    <script>{% include 'templates/links.js' %}</script>
  </body>
</html><|MERGE_RESOLUTION|>--- conflicted
+++ resolved
@@ -77,9 +77,6 @@
     <script src="/assets/add_copy.js"></script>
     {% include 'templates/footer.html' %}
     <script>
-<<<<<<< HEAD
-      // color related spaces
-=======
       let sidebar = document.querySelector(".side-navigation")
       let target_link = document.querySelector(".current-nav-link");
       if (target_link.previousElementSibling.classList.contains("category-link")) {
@@ -91,20 +88,17 @@
           <a class='subheading block thin-link -indent-2 ml-4 mr-2' href='#${subheader.id}'>${subheader.innerText}</a>
         `
       })
->>>>>>> 20696acd
 
       const COLORS = ["bg-green-50", "bg-yellow-50", "bg-red-50", "bg-pink-50", "bg-purple-50"];
       document.querySelectorAll(".space-link").forEach(guide => {
         const color = COLORS[Math.floor(Math.random() * COLORS.length)]
         guide.classList.add(color);
       })
-<<<<<<< HEAD
-=======
+
       const show_all_guides = () => {
         document.querySelectorAll(".guide-link").forEach(g => g.classList.remove("hidden"));
         document.querySelector(".show-guides").remove();
       }
->>>>>>> 20696acd
     </script>
     <script>{% include 'templates/links.js' %}</script>
   </body>
